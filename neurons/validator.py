--- conflicted
+++ resolved
@@ -270,11 +270,7 @@
 
             logger.debug(f"Processing upscaling UIDs in batch: {uids}")
             forward_tasks = [
-<<<<<<< HEAD
-                self.dendrite.forward(axons=[axon], synapse=synapse, timeout=100)
-=======
                 self.dendrite.forward(axons=[axon], synapse=synapse, timeout=50)
->>>>>>> 0203fc39
                 for axon, synapse in zip(axons, synapses)
             ]
 
@@ -294,11 +290,7 @@
 
             batch_processed_time = time.time() - batch_start_time
             
-<<<<<<< HEAD
-            sleep_time = 600 - batch_processed_time
-=======
             sleep_time = random.uniform(SLEEP_TIME_LOW, SLEEP_TIME_HIGH) - batch_processed_time
->>>>>>> 0203fc39
             logger.info(f"Completed upscaling batch within {batch_processed_time:.2f} seconds")
             logger.info(f"Sleeping for 5-8 minutes before next upscaling batch")
             
@@ -367,11 +359,7 @@
             asyncio.create_task(self.score_compressions(uids, responses, payload_urls, reference_video_paths, timestamp, video_ids, uploaded_object_names, vmaf_threshold, round_id))
 
             batch_processed_time = time.time() - batch_start_time
-<<<<<<< HEAD
-            sleep_time = 600 - batch_processed_time
-=======
             sleep_time = random.uniform(SLEEP_TIME_LOW, SLEEP_TIME_HIGH) - batch_processed_time
->>>>>>> 0203fc39
 
             logger.info(f"Completed compression batch within {batch_processed_time:.2f} seconds")
             logger.info(f"Sleeping for 5-8 minutes before next compression batch")
