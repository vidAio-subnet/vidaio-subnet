import os
import time
import uuid
import httpx
import random
import asyncio
import traceback
import pandas as pd
import bittensor as bt
from loguru import logger
from datetime import datetime, timezone
from concurrent.futures import ThreadPoolExecutor
from vidaio_subnet_core.utilities.version import get_version
from vidaio_subnet_core import validating, CONFIG, base, protocol
from vidaio_subnet_core.utilities.wandb_manager import WandbManager
from services.video_scheduler.video_utils import get_trim_video_path, get_perumted_video_path
from vidaio_subnet_core.utilities.uids import get_organic_forward_uids
from vidaio_subnet_core.protocol import LengthCheckProtocol, TaskWarrantProtocol, TaskType
from vidaio_subnet_core.validating.managing.sql_schemas import MinerMetadata, MinerPerformanceHistory, Base
from sqlalchemy import desc, asc, func, select, delete
from sqlalchemy.ext.asyncio import AsyncSession
from datetime import datetime, timedelta
from services.dashboard.server import send_upscaling_data_to_dashboard, send_compression_data_to_dashboard
from services.video_scheduler.redis_utils import (
    get_redis_connection, 
    get_organic_upscaling_queue_size, 
    get_organic_compression_queue_size, 
    set_scheduler_ready
)
from typing import List, Tuple, Any
from enum import IntEnum


class VMAF_QUALITY_THRESHOLD(IntEnum):
    LOW = 85
    MEDIUM = 89
    HIGH = 93


TARGET_CODECS = [
    "av1",    # AV1
    # "hevc", # H.265/HEVC (ffprobe returns "hevc", not "h265")
    # "h264", # H.264/AVC
    # "vp9",  # VP9
]

CODEC_MODES = [
    "CRF",  # Constant Rate Factor (default, quality-based)
    # "CBR",  # Constant Bitrate
    # "VBR",  # Variable Bitrate
]

TARGET_BITRATES = [
    # 2.0,   # 2 Mbps / SD
    # 3.0,  # 3 Mbps / HD
    # 6.0,  # 6 Mbps / FHD
     10.0,  # 10 Mbps / QHD (default)
    # 25.0,  # 25 Mbps / 4K UHD
]

SLEEP_TIME_LOW = 60 * 3 # 3 minutes
SLEEP_TIME_HIGH = 60 * 4 # 4 minutes

class Validator(base.BaseValidator):
    def __init__(self):
        super().__init__()
        self.miner_manager = validating.managing.MinerManager(
            uid=self.uid, config=self.config, wallet=self.wallet, metagraph=self.metagraph
        )
        logger.info("💧 Initialized miner manager 💧")
        
        self.challenge_synthesizer = validating.synthesizing.Synthesizer()
        logger.info("💧 Initialized challenge synthesizer 💧")
        
        self.dendrite = bt.dendrite(wallet=self.wallet)
        logger.info("💧 Initialized dendrite 💧")
        
        self.score_client = httpx.AsyncClient(
            base_url=f"http://{CONFIG.score.host}:{CONFIG.score.port}"
        )
        logger.info(
            f"💧 Initialized score client with base URL: http://{CONFIG.score.host}:{CONFIG.score.port} 💧"
        )
        
        self.set_weights_executor = ThreadPoolExecutor(max_workers=1)
        logger.info("💙 Initialized setting weights executor 💙")

        self.redis_conn = get_redis_connection()
        logger.info("💙 Initialized Redis connection 💙")
        
        self.wandb_manager = WandbManager(validator=self)
        logger.info("🔑 Initialized Wandb Manager 🔑")

        self.organic_gateway_base_url = f"http://localhost:{CONFIG.organic_gateway.port}"

        self.push_result_endpoint = f"http://{CONFIG.video_scheduler.host}:{CONFIG.video_scheduler.port}/api/push_result"
        
        self.scheduler_ready_endpoint = f"http://{CONFIG.video_scheduler.host}:{CONFIG.video_scheduler.port}/api/scheduler_ready"

    async def check_scheduler_ready(self) -> bool:
        """
        Check if the video scheduler is ready to process synthetic requests.
        
        Returns:
            bool: True if scheduler is ready, False otherwise
        """
        try:
            async with httpx.AsyncClient() as client:
                response = await client.get(self.scheduler_ready_endpoint, timeout=10)
                response.raise_for_status()
                data = response.json()
                return data.get("ready", False)
        except httpx.HTTPStatusError as e:
            logger.error(f"HTTP error checking scheduler readiness: {e.response.status_code}")
            return False
        except httpx.RequestError as e:
            logger.error(f"Request error checking scheduler readiness: {e}")
            return False
        except Exception as e:
            logger.error(f"Unexpected error checking scheduler readiness: {e}")
            return False

    async def wait_for_scheduler_ready(self) -> None:
        """
        Wait for the scheduler to be ready before proceeding with synthetic requests.
        """
        logger.info("🔄 Checking if video scheduler is ready...")
        
        while not await self.check_scheduler_ready():
            logger.info("⏳ Waiting for scheduler server to be ready (all synthetic queues need to be populated)...")
            await asyncio.sleep(10)
        
        logger.info("✅ Scheduler is ready! Proceeding with synthetic requests.")

    async def refresh_miner_manager(self, miner_uids: list[int]):
        if not miner_uids:
            return

        miner_hotkeys = [self.metagraph.hotkeys[uid] for uid in miner_uids]

        # Single query to fetch all miners
        stmt = select(MinerMetadata).where(MinerMetadata.uid.in_(miner_uids))
        result = self.miner_manager.session.execute(stmt)
        miners = {miner.uid: miner for miner in result.scalars().all()}

        delete_uids = []

        for uid, latest_hotkey in zip(miner_uids, miner_hotkeys):
            miner = miners.get(uid)
            if miner is None:
                continue

            if miner.hotkey != latest_hotkey:
                delete_uids.append(uid)
                logger.info(
                    f"UID {uid} hotkey changed from {miner.hotkey} → {latest_hotkey}"
                )
                miner.hotkey = latest_hotkey  # update record in-memory

        if delete_uids:
            delete_stmt = delete(MinerPerformanceHistory).where(
                MinerPerformanceHistory.uid.in_(delete_uids)
            )
            self.miner_manager.session.execute(delete_stmt)

            delete_stmt = delete(MinerMetadata).where(MinerMetadata.uid.in_(delete_uids))
            self.miner_manager.session.execute(delete_stmt)

        self.miner_manager.session.commit()

    async def start_synthetic_epoch(self):
        # Wait for scheduler to be ready first
        await self.wait_for_scheduler_ready()
        
        logger.info("✅✅✅✅✅ Starting synthetic forward ✅✅✅✅✅")
        epoch_start_time = time.time()

        miner_uids = self.filter_miners()
        logger.debug(f"Initialized {len(miner_uids)} subnet neurons of total {len(self.metagraph.S)} neurons")

        uids = self.miner_manager.consume(miner_uids)

        logger.info(f"Filtered UIDs after consumption: {uids}")

        random_uids = uids.copy()
        random.shuffle(random_uids)
        logger.info(f"Randomized UIDs: {random_uids}")

        axons = [self.metagraph.axons[uid] for uid in random_uids]

        logger.info(f"Sending TaskWarrantProtocol requests to {len(axons)} miners")

        version = get_version()
        task_warrant_synapse = TaskWarrantProtocol(version=version)
        
        task_warrant_responses = await self.dendrite.forward(
            axons=axons, synapse=task_warrant_synapse, timeout=10
        )
        logger.info(f"💊 Received {len(task_warrant_responses)} responses from miners for TaskWarrantProtocol requests💊")

        upscaling_miners = []
        compression_miners = []
        unknown_task_miners = []
        
        for i, response in enumerate(task_warrant_responses):
            uid = random_uids[i]
            axon = axons[i]

            if response.warrant_task == TaskType.UPSCALING:
                upscaling_miners.append((axon, uid))
            elif response.warrant_task == TaskType.COMPRESSION:
                compression_miners.append((axon, uid))
            else:
                unknown_task_miners.append(uid)
        
        if unknown_task_miners:
            logger.info(f"🔍 Checking database for {len(unknown_task_miners)} unknown task warrant miners")
            db_task_types = self.miner_manager.get_miner_processing_task_types(unknown_task_miners)
            
            resolved_from_db = []
            defaulted_to_upscaling = []
            
            for i, uid in enumerate(unknown_task_miners):
                axon = axons[random_uids.index(uid)]
                
                if uid in db_task_types:
                    db_task_type = db_task_types[uid]
                    if db_task_type == "upscaling":
                        upscaling_miners.append((axon, uid))
                        resolved_from_db.append(f"{uid}(upscaling)")
                    elif db_task_type == "compression":
                        compression_miners.append((axon, uid))
                        resolved_from_db.append(f"{uid}(compression)")
                    else:
                        upscaling_miners.append((axon, uid))
                        defaulted_to_upscaling.append(f"{uid}(unknown_db_value:{db_task_type})")
                else:
                    upscaling_miners.append((axon, uid))
                    defaulted_to_upscaling.append(f"{uid}(no_db_record)")
            
        upscaling_uids = [uid for _, uid in upscaling_miners]
        compression_uids = [uid for _, uid in compression_miners]
        all_uids = upscaling_uids + compression_uids
        
        await self.refresh_miner_manager(all_uids)
        
        logger.info(f"🛜 Grouped miners: {len(upscaling_miners)} upscaling, {len(compression_miners)} compression 🛜")
        if upscaling_uids:
            logger.info(f"📈 Upscaling UIDs: {upscaling_uids}")
        if compression_uids:
            logger.info(f"📉 Compression UIDs: {compression_uids}")
        if unknown_task_miners:
            logger.info(f"❓ Unknown task UIDs processed: {unknown_task_miners}")

        if upscaling_miners:
            logger.info(f"Sending LengthCheckProtocol requests to {len(upscaling_miners)} upscaling miners")
            
            upscaling_start_time = time.time()
            upscaling_axons = [miner[0] for miner in upscaling_miners]
            length_check_synapse = LengthCheckProtocol(version=version)
            
            length_check_responses = await self.dendrite.forward(
                axons=upscaling_axons, synapse=length_check_synapse, timeout=10
            )
            logger.info(f"💊 Received {len(length_check_responses)} responses from upscaling miners for LengthCheckProtocol requests💊")

            upscaling_content_lengths = []
            for response in length_check_responses:
                avail_max_len = response.max_content_length.value
                if avail_max_len == 10:
                    upscaling_content_lengths.append(avail_max_len)
                else:
                    upscaling_content_lengths.append(5)

            logger.info(f"Upscaling content lengths: {upscaling_content_lengths}")

            upscaling_miners_with_lengths = []
            for i, (axon, uid) in enumerate(upscaling_miners):
                content_length = upscaling_content_lengths[i] if i < len(upscaling_content_lengths) else 5
                upscaling_miners_with_lengths.append((axon, uid, content_length))

            await self.process_upscaling_miners(upscaling_miners_with_lengths, version)

            upscaling_processed_time = time.time() - upscaling_start_time

            logger.info(f"Upscaling tasks processed in {upscaling_processed_time:.2f} seconds")

            await asyncio.sleep(2)

        if compression_miners:
            logger.info(f"Processing {len(compression_miners)} compression miners")

            compression_start_time = time.time()
            await self.process_compression_miners(compression_miners, version)

            compression_processed_time = time.time() - compression_start_time

            logger.info(f"Compression tasks processed in {compression_processed_time:.2f} seconds")

            await asyncio.sleep(2)

        epoch_processed_time = time.time() - epoch_start_time
        logger.info(f"Completed one epoch within {epoch_processed_time:.2f} seconds")

        if epoch_processed_time < 60: # if epoch completed within 60 seconds in case of no miners requiring synth checking, sleep for 10 minutes
            await asyncio.sleep(60 * 10)
        else:
            await asyncio.sleep(2)

    #   --------------------------------------------------------------------------- #
    #  Helper – turn the raw list of (axon, uid) into a dict {uid: (axon, uid)}
    # --------------------------------------------------------------------------- #
    def _miner_lookup(self, miners: List[Tuple[Any, int]]) -> dict[int, Tuple[Any, int]]:
        """{uid: (axon, uid)} – fast lookup while preserving the original tuple."""
        return {uid: (axon, uid) for axon, uid in miners}


    async def create_miner_batches(
        self,
        miners: List[Tuple[Any, int]],
        batch_size: int,
        task_type: str = "upscaling",
    ) -> List[List[Tuple[int, Tuple[Any, int]]]]:
        """
        Build batches of miners for *task_type* (upscaling / compression).

        Rules
        -----
        1. Miners with **fewest** performance-history rows go first.
        2. Miners whose **most recent entry** is older than 2 h are eligible, subject to 70% probability of selection in batching.
        3. Miners that already have >= CONFIG.score.max_performance_records rows
        **and** whose latest entry is < 2 h are **skipped**.
        """
        session = self.miner_manager.session
        hours_threshold = datetime.utcnow() - timedelta(hours=CONFIG.score.synthetics_hours_threshold)
        max_records = CONFIG.score.max_performance_records

        info_new_uids = []

        # ------------------------------------------------------------------- #
        # 1. One-shot aggregated stats per UID (count + latest timestamp)
        # ------------------------------------------------------------------- #
        uid_stats_subq = (
            session.query(
                MinerPerformanceHistory.uid,
                func.count(MinerPerformanceHistory.id).label("record_count"),
                func.max(MinerPerformanceHistory.timestamp).label("latest_timestamp"),
            )
            .filter(
                MinerPerformanceHistory.processed_task_type == task_type,
                MinerPerformanceHistory.uid.in_([uid for _axon, uid in miners]),
            )
            .group_by(MinerPerformanceHistory.uid)
            .subquery()
        )

        uid_stats = session.query(
            uid_stats_subq.c.uid,
            uid_stats_subq.c.record_count,
            uid_stats_subq.c.latest_timestamp,
        ).all()

        # uid → (record_count, latest_timestamp)
        uid_info: dict[int, Tuple[int, datetime | None]] = {
            row.uid: (row.record_count or 0, row.latest_timestamp) for row in uid_stats
        }

        # ------------------------------------------------------------------- #
        # 2. Miners that have *zero* rows are the highest priority
        # ------------------------------------------------------------------- #
        all_uids = {uid for _axon, uid in miners}
        for uid in all_uids - uid_info.keys():
            uid_info[uid] = (0, None)

        # ------------------------------------------------------------------- #
        # 3. Build a fast lookup {uid: original_tuple}
        # ------------------------------------------------------------------- #
        miner_by_uid = self._miner_lookup(miners)

        # ------------------------------------------------------------------- #
        # 4. Filter + priority key
        # ------------------------------------------------------------------- #
        eligible: List[Tuple[Tuple[int, datetime], Tuple[Any, int]]] = []

        for uid in all_uids:
            miner_tuple = miner_by_uid[uid]
            rec_cnt, latest_ts = uid_info[uid]

            # ---- Rule 3: skip capped miners with recent performance record ----
            if rec_cnt >= max_records and latest_ts and latest_ts >= hours_threshold:
                logger.info(
                    f"Skipping miner uid={uid}: {rec_cnt} records, last update {latest_ts}"
                )
                continue

            # ---- Rule 2: include if never seen, below capacity or stale ----
            if rec_cnt < max_records or not latest_ts \
                or (latest_ts < hours_threshold and random.random() < CONFIG.score.synthetics_select_probability):
                priority = (
                    rec_cnt,                                   # fewer records first
                    latest_ts if latest_ts else datetime.min,  # oldest first
                )
                if rec_cnt == 0:
                    info_new_uids.append(uid) 
                eligible.append((priority, miner_tuple))

        # ------------------------------------------------------------------- #
        # 5. Sort & batch
        # ------------------------------------------------------------------- #
        eligible.sort(key=lambda x: x[0])                     # by priority tuple
        sorted_miners = [(prio[0], miner) for prio, miner in eligible]

        batches = [
            sorted_miners[i : i + batch_size]
            for i in range(0, len(sorted_miners), batch_size)
        ]

        logger.info(
            f"Created {len(batches)} {task_type} batches (size≤{batch_size}). "
            f"Selected {len(sorted_miners)}/{len(miners)} miners."
            f" New UIDs with no history: {info_new_uids}"
        )
        if eligible:
            top_uid = eligible[0][1][1]   # (axon, uid) → uid
            logger.info(
                f"Top-priority miner uid={top_uid} – records={uid_info[top_uid][0]}"
            )

        return batches

    async def call_miner(self, axon, synapse, uid, timeout=60):
        start = time.perf_counter()

        try:
            raw = await self.dendrite.forward(
                axons=[axon],
                synapse=synapse,
                timeout=timeout,
            )
            duration = (time.perf_counter() - start) * 1000  # ms

            try:
                result = raw[0]
            except Exception as e:
                logger.error(
                    f"UID {uid} → invalid response structure after {duration:.2f} ms | {e}",
                    exc_info=True
                )
                return {
                    "uid": uid,
                    "result": None,
                    "error": e,
                    "latency_ms": duration,
                }

            logger.info(f"UID {uid} → success | {duration:.2f} ms")

            return {
                "uid": uid,
                "result": result,
                "error": None,
                "latency_ms": duration,
            }

        except Exception as e:
            duration = (time.perf_counter() - start) * 1000  # ms

            logger.error(
                f"UID {uid} → failure after {duration:.2f} ms | {type(e).__name__}: {e}",
                exc_info=True
            )

            return {
                "uid": uid,
                "result": None,  # EXACT same shape as original gather usage
                "error": e,
                "latency_ms": duration,
            }
    
    async def process_upscaling_miners(self, upscaling_miners_with_lengths, version):
        """Process upscaling miners in batches similar to the original implementation."""
        batch_size = CONFIG.bandwidth.requests_per_synthetic_interval

        upscaling_miners = [(axon, uid) for axon, uid, _ in upscaling_miners_with_lengths]
        upscaling_content_lengths = {uid: length for _, uid, length in upscaling_miners_with_lengths}

        miner_batches = await self.create_miner_batches(upscaling_miners, batch_size, task_type="upscaling")

        logger.info(f"Created {len(miner_batches)} upscaling batches of size {batch_size}")

        for batch_idx, batch in enumerate(miner_batches):
            batch_start_time = time.time()
            logger.info(f"🧩 Processing upscaling batch {batch_idx + 1}/{len(miner_batches)} 🧩")
            
            uids = []
            axons = []
            content_lengths = []
            for recent_count, miner in batch:
                content_lengths.append(upscaling_content_lengths[miner[1]])
                uids.append(miner[1])
                axons.append(miner[0])
            
            round_id = str(uuid.uuid4())
            payload_urls, video_ids, uploaded_object_names, synapses, task_types = await self.challenge_synthesizer.build_synthetic_protocol(content_lengths, version, round_id)
            logger.info(f"Built compression challenge protocol: payload URLs: {payload_urls}\nvideo IDs: {video_ids}")
            logger.debug(f"Built upscaling challenge protocol")

            timestamp = datetime.now(timezone.utc).isoformat()

            forward_tasks = [
                self.call_miner(axon, synapse, uid, timeout=60)
                for uid, axon, synapse in zip(uids, axons, synapses)
            ]
            raw_responses = await asyncio.gather(*forward_tasks)
            responses = [response['result'] for response in raw_responses]

            logger.info(f"🎲 Received {len(responses)} upscaling responses from miners 🎲")

            reference_video_paths = []
            for video_id in video_ids:
                reference_video_path = get_trim_video_path(video_id)
                if not os.path.exists(reference_video_path):
                    logger.warning(f"⚠️ Reference video file missing for video_id {video_id}: {reference_video_path}")
                reference_video_paths.append(reference_video_path)
            
            asyncio.create_task(self.score_upscalings(uids, responses, payload_urls, reference_video_paths, timestamp, video_ids, uploaded_object_names, content_lengths, task_types, round_id))

            batch_processed_time = time.time() - batch_start_time
            
            sleep_time = random.uniform(SLEEP_TIME_LOW, SLEEP_TIME_HIGH) - batch_processed_time
            logger.info(f"Completed upscaling batch within {batch_processed_time:.2f} seconds")
            logger.info(f"Sleeping for 3-4 minutes before next upscaling batch")
            
            await asyncio.sleep(sleep_time)

    async def process_compression_miners(self, compression_miners, version):
        """Process compression miners in batches similar to upscaling but with compression protocols."""
        batch_size = CONFIG.bandwidth.requests_per_synthetic_interval

        miner_batches = await self.create_miner_batches(compression_miners, batch_size, task_type="compression")

        logger.info(f"Created {len(miner_batches)} compression batches of size {batch_size}")

        for batch_idx, batch in enumerate(miner_batches):
            batch_start_time = time.time()
            logger.info(f"🧩 Processing compression batch {batch_idx + 1}/{len(miner_batches)} 🧩")
            
            uids = []
            axons = []
            recent_counts = []
            for recent_count, miner in batch:
                uids.append(miner[1])
                axons.append(miner[0])
<<<<<<< HEAD
            
            vmaf_threshold = random.choice(VMAF_QUALITY_THRESHOLDS)
            target_codec = random.choice(TARGET_CODECS)
            codec_mode = random.choice(CODEC_MODES)
            target_bitrate = random.choice(TARGET_BITRATES)
=======
                recent_counts.append(recent_count)

            vmaf_thresholds = [
                random.choice(list(VMAF_QUALITY_THRESHOLD)) if recent_count >= CONFIG.score.max_performance_records
                else random.choice([VMAF_QUALITY_THRESHOLD.LOW, VMAF_QUALITY_THRESHOLD.MEDIUM])
                for idx, recent_count in enumerate(recent_counts)
            ]
>>>>>>> 185c9e06

            round_id = str(uuid.uuid4())

            num_miners = len(uids)

<<<<<<< HEAD
            payload_urls, video_ids, uploaded_object_names, synapses = await self.challenge_synthesizer.build_compression_protocol(
                vmaf_threshold, num_miners, version, round_id, target_codec, codec_mode, target_bitrate
            )
            logger.warning(f"Built compression challenge protocol with VMAF threshold {vmaf_threshold}, codec {target_codec}, mode {codec_mode}, bitrate {target_bitrate} Mbps")
=======
            payload_urls, video_ids, uploaded_object_names, synapses = await self.challenge_synthesizer.build_compression_protocol(vmaf_thresholds, num_miners, version, round_id, recent_counts)
            logger.info(f"Built compression challenge protocol: payload URLs: {payload_urls}\nvideo IDs: {video_ids}")
            logger.debug(f"Built compression challenge protocol")
>>>>>>> 185c9e06

            timestamp = datetime.now(timezone.utc).isoformat()

            logger.debug(f"Processing compression UIDs in batch: {uids}")
            
            forward_tasks = [
                self.call_miner(axon, synapse, uid, timeout=90)
                for uid, axon, synapse in zip(uids, axons, synapses)
            ]
            raw_responses = await asyncio.gather(*forward_tasks)
            responses = [response['result'] for response in raw_responses]

            logger.info(f"🎲 Received {len(responses)} compression responses from miners 🎲")

            reference_video_paths = []
            for video_id in video_ids:
                reference_video_path = get_perumted_video_path(video_id)
                if not os.path.exists(reference_video_path):
                    logger.warning(f"⚠️ Reference video file missing for video_id {video_id}: {reference_video_path}")
                reference_video_paths.append(reference_video_path)
            
<<<<<<< HEAD
            asyncio.create_task(self.score_compressions(uids, responses, payload_urls, reference_video_paths, timestamp, video_ids, uploaded_object_names, vmaf_threshold, target_codec, codec_mode, target_bitrate, round_id))
=======
            asyncio.create_task(self.score_compressions(uids, responses, payload_urls, reference_video_paths, timestamp, video_ids, uploaded_object_names, vmaf_thresholds, round_id))
>>>>>>> 185c9e06

            batch_processed_time = time.time() - batch_start_time
            sleep_time = random.uniform(SLEEP_TIME_LOW, SLEEP_TIME_HIGH) - batch_processed_time

            logger.info(f"Completed compression batch within {batch_processed_time:.2f} seconds")
            logger.info(f"Sleeping for 3-4 minutes before next compression batch")
            
            await asyncio.sleep(sleep_time)


    async def start_organic_loop(self):
        """Start organic processing loop for both upscaling and compression tasks asynchronously."""
        try:
            # Create tasks for both upscaling and compression processing
            upscaling_task = asyncio.create_task(self._process_organic_upscaling_loop())
            compression_task = asyncio.create_task(self._process_organic_compression_loop())
            
            # Wait for both tasks to complete (they run indefinitely)
            await asyncio.gather(upscaling_task, compression_task)
        except Exception as e:
            logger.error(f"Error during organic processing loop: {e}")

    async def _process_organic_upscaling_loop(self):
        """Process organic upscaling tasks in a loop."""
        while True:
            try:
                await self.should_process_organic_upscaling()
                await asyncio.sleep(5)
            except Exception as e:
                logger.error(f"Error during organic upscaling processing: {e}")
                await asyncio.sleep(5)

    async def _process_organic_compression_loop(self):
        """Process organic compression tasks in a loop."""
        while True:
            try:
                await self.should_process_organic_compression()
                await asyncio.sleep(5)
            except Exception as e:
                logger.error(f"Error during organic compression processing: {e}")
                await asyncio.sleep(5)

    async def score_upscalings(
        self, 
        uids: list[int], 
        responses: list[protocol.Synapse], 
        payload_urls: list[str], 
        reference_video_paths: list[str], 
        timestamp: str, 
        video_ids: list[str], 
        uploaded_object_names: list[str], 
        content_lengths: list[int], 
        task_types: list[str],
        round_id: str
    ):
        distorted_urls = []
        for uid, response in zip(uids, responses):
            distorted_urls.append(response.miner_response.optimized_video_url)

        logger.info(f"responses: {responses}")

        score_response = await self.score_client.post(
            "/score_upscaling_synthetics",
            json = {
                "uids": uids,
                "payload_urls": payload_urls,
                "distorted_urls": distorted_urls,
                "reference_paths": reference_video_paths,
                "video_ids": video_ids,
                "uploaded_object_names": uploaded_object_names,
                "content_lengths": content_lengths,
                "task_types": task_types
            },
            timeout=240
        )

        response_data = score_response.json()

        quality_scores = response_data.get("quality_scores", [])
        length_scores = response_data.get("length_scores", [])
        final_scores = response_data.get("final_scores", [])
        vmaf_scores = response_data.get("vmaf_scores", [])
        pieapp_scores = response_data.get("pieapp_scores", [])
        reasons = response_data.get("reasons", [])
        
        logger.info(f"Updating miner manager with {len(quality_scores)} miner scores after synthetic requests processing")

        miner_hotkeys = [self.metagraph.hotkeys[uid] for uid in uids]
        
        accumulate_scores, applied_multipliers = self.miner_manager.step_synthetics_upscaling(
            round_id, uids, miner_hotkeys, vmaf_scores, pieapp_scores, quality_scores, length_scores, final_scores, content_lengths
        )

        max_length = max(
            len(uids),
            len(quality_scores),
            len(length_scores),
            len(final_scores),
            len(vmaf_scores),
            len(pieapp_scores),
            len(reasons),
            len(content_lengths),
            len(applied_multipliers),
            len(accumulate_scores),
        )

        vmaf_scores.extend([0.0] * (max_length - len(vmaf_scores)))
        pieapp_scores.extend([0.0] * (max_length - len(pieapp_scores)))
        quality_scores.extend([0.0] * (max_length - len(quality_scores)))
        length_scores.extend([0.0] * (max_length - len(length_scores)))
        final_scores.extend([0.0] * (max_length - len(final_scores)))
        reasons.extend(["No reason provided"] * (max_length - len(reasons)))
        content_lengths.extend([0.0] * (max_length - len(content_lengths)))
        applied_multipliers.extend([0.0] * (max_length - len(applied_multipliers)))

        logger.info(f"Synthetic scoring results for {len(uids)} miners")
        logger.info(f"Uids: {uids}")

        for uid, vmaf_score, pieapp_score, quality_score, length_score, final_score, reason, content_length, applied_multiplier in zip(
            uids, vmaf_scores, pieapp_scores, quality_scores, length_scores, final_scores, reasons, content_lengths, applied_multipliers
        ):
            logger.info(
                f"{uid} ** VMAF: {vmaf_score:.2f} ** PieAPP: {pieapp_score:.2f} ** Quality: {quality_score:.4f} "
                f"** Length: {length_score:.4f} ** Content Length: {content_length} ** Applied_multiplier {applied_multiplier} ** Final: {final_score:.4f} || {reason}"
            )

        miner_data = {
            "validator_uid": self.my_subnet_uid,
            "validator_hotkey": self.wallet.hotkey.ss58_address,
            "request_type": "Synthetic",
            "processing_task_type": "upscaling",
            "miner_uids": uids,
            "miner_hotkeys": miner_hotkeys,
            "vmaf_scores": vmaf_scores,
            "pieapp_scores": pieapp_scores,
            "quality_scores": quality_scores,
            "length_scores": length_scores,
            "final_scores": final_scores,
            "accumulate_scores": accumulate_scores,
            "applied_multipliers": applied_multipliers,
            "status": reasons,
            "task_urls": payload_urls,
            "processed_urls": distorted_urls,
            "timestamp": timestamp
        }
        
        success = send_upscaling_data_to_dashboard(miner_data)
        if success:
            logger.info("Data successfully sent to dashboard")
        else:
            logger.info("Failed to send data to dashboard")

    async def score_compressions(
<<<<<<< HEAD
        self,
        uids: list[int],
        responses: list[protocol.Synapse],
        payload_urls: list[str],
        reference_video_paths: list[str],
        timestamp: str,
        video_ids: list[str],
        uploaded_object_names: list[str],
        vmaf_threshold: float,
        target_codec: str,
        codec_mode: str,
        target_bitrate: float,
=======
        self, 
        uids: list[int], 
        responses: list[protocol.Synapse], 
        payload_urls: list[str], 
        reference_video_paths: list[str], 
        timestamp: str, 
        video_ids: list[str], 
        uploaded_object_names: list[str], 
        vmaf_thresholds: List[float], 
>>>>>>> 185c9e06
        round_id: str
    ):
        distorted_urls = []
        for uid, response in zip(uids, responses):
            distorted_urls.append(response.miner_response.optimized_video_url)

        score_response = await self.score_client.post(
            "/score_compression_synthetics",
            json = {
                "uids": uids,
                "distorted_urls": distorted_urls,
                "reference_paths": reference_video_paths,
                "video_ids": video_ids,
                "uploaded_object_names": uploaded_object_names,
<<<<<<< HEAD
                "vmaf_threshold": vmaf_threshold,
                "target_codec": target_codec,
                "codec_mode": codec_mode,
                "target_bitrate": target_bitrate
=======
                "vmaf_thresholds": vmaf_thresholds
>>>>>>> 185c9e06
            },
            timeout=240
        )

        response_data = score_response.json()

        compression_rates = response_data.get("compression_rates", [])
        final_scores = response_data.get("final_scores", [])
        vmaf_scores = response_data.get("vmaf_scores", [])
        reasons = response_data.get("reasons", [])
        
        logger.info(f"Updating miner manager with {len(compression_rates)} compression miner scores after synthetic requests processing")

        miner_hotkeys = [self.metagraph.hotkeys[uid] for uid in uids]
        
        if not compression_rates:
            compression_rates = [0.5] * len(uids)
        
        accumulate_scores, applied_multipliers = self.miner_manager.step_synthetics_compression(
            round_id, uids, miner_hotkeys, vmaf_scores,
            final_scores, [10] * len(uids), vmaf_thresholds, compression_rates
        )

        max_length = max(
            len(uids),
            len(final_scores),
            len(vmaf_scores),
            len(reasons),
            len(applied_multipliers),
            len(accumulate_scores),
        )

        vmaf_scores.extend([0.0] * (max_length - len(vmaf_scores)))
        final_scores.extend([0.0] * (max_length - len(final_scores)))
        reasons.extend(["No reason provided"] * (max_length - len(reasons)))
        compression_rates.extend([0.5] * (max_length - len(compression_rates)))
        applied_multipliers.extend([0.0] * (max_length - len(applied_multipliers)))


        logger.info(f"Synthetic compression scoring results for {len(uids)} miners")
        logger.info(f"Uids: {uids}")

        for uid, vmaf_score, final_score, reason, compression_rate, applied_multiplier, vmaf_threshold in zip(
            uids, vmaf_scores, final_scores, reasons, compression_rates, applied_multipliers, vmaf_thresholds
        ):
            logger.info(
                f"{uid} ** VMAF: {vmaf_score:.2f} "
                f"** VMAF Threshold: {vmaf_threshold} ** Compression Rate: {compression_rate:.4f} ** Final: {final_score:.4f} || {reason}"
            )

        miner_data = {
            "validator_uid": self.my_subnet_uid,
            "validator_hotkey": self.wallet.hotkey.ss58_address,
            "request_type": "Synthetic",
            "processing_task_type": "compression",
            "miner_uids": uids,
            "miner_hotkeys": miner_hotkeys,
            "vmaf_scores": vmaf_scores,
            "vmaf_thresholds": vmaf_thresholds,
            "compression_rates": compression_rates,
            "final_scores": final_scores,
            "accumulate_scores": accumulate_scores,
            "applied_multipliers": applied_multipliers,
            "status": reasons,
            "task_urls": payload_urls,
            "processed_urls": distorted_urls,
            "timestamp": timestamp
        }
        
        success = send_compression_data_to_dashboard(miner_data)
        if success:
            logger.info("Compression data successfully sent to dashboard")
        else:
            logger.info("Failed to send compression data to dashboard")

    async def score_organics_upscaling(self, uids: list[int], responses: list[protocol.Synapse], reference_urls: list[str], task_types: list[str], timestamp: str):
        """Score organic upscaling tasks."""
        distorted_urls = [response.miner_response.optimized_video_url for response in responses]

        combined = list(zip(uids, distorted_urls, reference_urls, task_types))
        random.shuffle(combined)
        uids, distorted_urls, reference_urls, task_types = map(list, zip(*combined))

        num_pairs_to_validate = min(1, len(combined))
        selected_indices = random.sample(range(len(combined)), num_pairs_to_validate)
        
        selected_uids = [uids[i] for i in selected_indices]
        selected_distorted_urls = [distorted_urls[i] for i in selected_indices]
        selected_reference_urls = [reference_urls[i] for i in selected_indices]
        selected_task_types = [task_types[i] for i in selected_indices]

        logger.info(f"Randomly selected {len(selected_uids)} pairs out of {len(uids)} total pairs for validation")

        score_response = await self.score_client.post(
            "/score_organics_upscaling",
            json={
                "uids": selected_uids,
                "distorted_urls": selected_distorted_urls,
                "reference_urls": selected_reference_urls,
                "task_types": selected_task_types
            },
            timeout=38
        )

        response_data = score_response.json()
        scores = response_data.get("final_scores", [])
        vmaf_scores = response_data.get("vmaf_scores", [])
        pieapp_scores = response_data.get("pieapp_scores", [])
        quality_scores = response_data.get("quality_scores", [])
        length_scores = response_data.get("length_scores", [])
        reasons = response_data.get("reasons", [])

        max_length = max(len(uids), len(scores), len(vmaf_scores), len(pieapp_scores), len(reasons))
        scores.extend([0.0] * (max_length - len(scores)))
        vmaf_scores.extend([0.0] * (max_length - len(vmaf_scores)))
        pieapp_scores.extend([0.0] * (max_length - len(pieapp_scores)))
        quality_scores.extend([0.0] * (max_length - len(quality_scores)))
        length_scores.extend([0.0] * (max_length - len(length_scores)))
        reasons.extend(["no reason provided"] * (max_length - len(reasons)))

        logger.info(f"organic upscaling scoring results for {len(selected_uids)} miners")
        logger.info(f"uids: {selected_uids}")
        for uid, vmaf_score, score, reason in zip(selected_uids, vmaf_scores, scores, reasons):
            logger.info(f"{uid} ** {vmaf_score:.2f} ** {score:.4f} || {reason}")

        round_id = f"organic_upscaling_{int(time.time())}"
        
        logger.info(f"updating miner manager with {len(scores)} miner scores after organic upscaling requests processing…")
        accumulate_scores, applied_multipliers = self.miner_manager.step_organic_upscaling(scores, selected_uids, round_id)

        miner_hotkeys = [self.metagraph.hotkeys[uid] for uid in selected_uids]

        miner_data = {
            "validator_uid": self.my_subnet_uid,
            "validator_hotkey": self.wallet.hotkey.ss58_address,
            "request_type": "Organic",
            "processing_task_type": "upscaling",
            "miner_uids": selected_uids,
            "miner_hotkeys": miner_hotkeys,
            "vmaf_scores": vmaf_scores,
            "pieapp_scores": pieapp_scores,
            "quality_scores": quality_scores,
            "length_scores": length_scores,
            "final_scores": scores,
            "accumulate_scores": accumulate_scores,
            "applied_multipliers": applied_multipliers,
            "status": reasons,
            "task_urls": selected_reference_urls,
            "processed_urls": selected_distorted_urls,
            "timestamp": timestamp
        }
        
        success = send_upscaling_data_to_dashboard(miner_data)
        if success:
            logger.info("Data successfully sent to dashboard")
        else:
            logger.info("Failed to send data to dashboard")

    async def score_organics_compression(self, uids: list[int], responses: list[protocol.Synapse], reference_urls: list[str], vmaf_thresholds: list[float], target_codecs: list[str], timestamp: str):
        """Score organic compression tasks."""
        distorted_urls = [response.miner_response.optimized_video_url for response in responses]

        combined = list(zip(uids, distorted_urls, reference_urls, vmaf_thresholds, target_codecs))
        random.shuffle(combined)
        uids, distorted_urls, reference_urls, vmaf_thresholds, target_codecs = map(list, zip(*combined))

        num_pairs_to_validate = min(5, len(combined))
        selected_indices = random.sample(range(len(combined)), num_pairs_to_validate)

        selected_uids = [uids[i] for i in selected_indices]
        selected_distorted_urls = [distorted_urls[i] for i in selected_indices]
        selected_reference_urls = [reference_urls[i] for i in selected_indices]
        selected_vmaf_thresholds = [vmaf_thresholds[i] for i in selected_indices]
        selected_target_codecs = [target_codecs[i] for i in selected_indices]

        logger.info(f"Randomly selected {len(selected_uids)} pairs out of {len(uids)} total pairs for compression validation")

        score_response = await self.score_client.post(
            "/score_organics_compression",
            json={
                "uids": selected_uids,
                "distorted_urls": selected_distorted_urls,
                "reference_urls": selected_reference_urls,
                "vmaf_thresholds": selected_vmaf_thresholds,
                "target_codecs": selected_target_codecs
            },
            timeout=115
        )

        response_data = score_response.json()
        scores = response_data.get("final_scores", [])
        vmaf_scores = response_data.get("vmaf_scores", [])
        compression_rates = response_data.get("compression_rates", [])
        reasons = response_data.get("reasons", [])

        max_length = max(len(selected_uids), len(scores), len(vmaf_scores), len(compression_rates), len(reasons))
        scores.extend([0.0] * (max_length - len(scores)))
        vmaf_scores.extend([0.0] * (max_length - len(vmaf_scores)))
        compression_rates.extend([0.5] * (max_length - len(compression_rates)))
        reasons.extend(["no reason provided"] * (max_length - len(reasons)))

        round_id = f"organic_compression_{int(time.time())}"
        
        logger.info(f"updating miner manager with {len(scores)} miner scores after organic compression requests processing…")
        accumulate_scores, applied_multipliers = self.miner_manager.step_organic_compression(scores, selected_uids, vmaf_scores, compression_rates, selected_vmaf_thresholds, round_id)

        logger.info(f"organic compression scoring results for {len(selected_uids)} miners")
        logger.info(f"uids: {selected_uids}")
        for uid, vmaf_score, final_score, reason, compression_rate, applied_multiplier, vmaf_threshold in zip(
            selected_uids, vmaf_scores, scores, reasons, compression_rates, applied_multipliers, selected_vmaf_thresholds
        ):
            logger.info(
                f"{uid} ** VMAF: {vmaf_score:.2f} "
                f"** VMAF Threshold: {vmaf_threshold} ** Compression Rate: {compression_rate:.4f} ** Final: {final_score:.4f} || {reason}"
            )

        miner_hotkeys = [self.metagraph.hotkeys[uid] for uid in selected_uids]

        miner_data = {
            "validator_uid": self.my_subnet_uid,
            "validator_hotkey": self.wallet.hotkey.ss58_address,
            "request_type": "Organic",
            "processing_task_type": "compression",
            "miner_uids": selected_uids,
            "miner_hotkeys": miner_hotkeys,
            "vmaf_scores": vmaf_scores,
            "vmaf_thresholds": selected_vmaf_thresholds,
            "compression_rates": compression_rates,
            "final_scores": scores,
            "accumulate_scores": accumulate_scores,
            "applied_multipliers": applied_multipliers,
            "status": reasons,
            "task_urls": selected_reference_urls,
            "processed_urls": selected_distorted_urls,
            "timestamp": timestamp
        }
        
        success = send_compression_data_to_dashboard(miner_data)
        if success:
            logger.info("Compression data successfully sent to dashboard")
        else:
            logger.info("Failed to send compression data to dashboard")

    def filter_miners(self):
        min_stake = CONFIG.bandwidth.min_stake
        stake_array = self.metagraph.S
        miner_uids = [i for i, stake in enumerate(stake_array) if stake < min_stake]

        return miner_uids

    async def should_process_organic_upscaling(self):
        """Check if organic upscaling tasks should be processed."""
        num_organic_upscaling_chunks = get_organic_upscaling_queue_size(self.redis_conn)

        if num_organic_upscaling_chunks > 0:
            logger.info(f"🔷 | UPSCALING | The organic_upscaling_queue_size: {num_organic_upscaling_chunks}, processing organic upscaling requests. 🔷")
            await self.process_organic_upscaling_chunks(num_organic_upscaling_chunks)
            return True
        else:
            return False

    async def should_process_organic_compression(self):
        """Check if organic compression tasks should be processed."""
        num_organic_compression_chunks = get_organic_compression_queue_size(self.redis_conn)

        if num_organic_compression_chunks > 0:
            logger.info(f"🔷 | COMPRESSION | The organic_compression_queue_size: {num_organic_compression_chunks}, processing organic compression requests. 🔷")
            await self.process_organic_compression_chunks(num_organic_compression_chunks)
            return True
        else:
            return False

    async def process_organic_upscaling_chunks(self, num_organic_chunks):
        """Process organic upscaling chunks."""
        organic_start_time = time.time() 

        needed = min(CONFIG.bandwidth.requests_per_organic_interval, num_organic_chunks)
        
        logger.info(f"☘️ | UPSCALING | Start processing organic upscaling query. need {needed} miners ☘️")

        forward_uids = get_organic_forward_uids(self, needed, "upscaling", CONFIG.bandwidth.min_stake)

        if len(forward_uids) < needed:
            logger.info(f"There are just {len(forward_uids)} miners available for organic upscaling, handling {len(forward_uids)} chunks")
            needed = len(forward_uids)

        axon_list = [self.metagraph.axons[uid] for uid in forward_uids]

        task_ids, original_urls, task_types, synapses = await self.challenge_synthesizer.build_organic_upscaling_protocol(needed)

        if len(task_ids) != needed or len(synapses) != needed:
            logger.error(
                f"Mismatch in organic upscaling synapses after building organic protocol: {len(task_ids)} != {needed} or {len(synapses)} != {needed}"
            )
            return

        logger.info("Updating task status to 'processing' for upscaling")
        for task_id, original_url in zip(task_ids, original_urls):
            await self.update_task_status(task_id, original_url, "processing")

        timestamp = datetime.now(timezone.utc).isoformat()

        logger.info("🌜 | UPSCALING | Performing forward operations asynchronously for upscaling 🌜")
        forward_tasks = [
            self.call_miner(axon, synapse, uid, timeout=100)
            for uid, axon, synapse in zip(forward_uids, axon_list, synapses)
        ]
        raw_responses = await asyncio.gather(*forward_tasks)
        responses = [response['result'] for response in raw_responses]

        processed_urls = [response.miner_response.optimized_video_url for response in responses]

        logger.info(f"Processing organic upscaling chunks with uids: {forward_uids.tolist()}")
        logger.info("Updating task status to 'completed' and pushing results for upscaling")
        for task_id, original_url, processed_url in zip(task_ids, original_urls, processed_urls):
            await self.update_task_status(task_id, original_url, "completed")
            await self.push_result(task_id, original_url, processed_url)

        asyncio.create_task(self.score_organics_upscaling(forward_uids.tolist(), responses, original_urls, task_types, timestamp))

        end_time = time.time()
        total_time = end_time - organic_start_time
        logger.info(f"🍏 Organic upscaling chunk processing complete in {total_time:.2f} seconds 🍏")

    async def process_organic_compression_chunks(self, num_organic_chunks):
        """Process organic compression chunks."""
        organic_start_time = time.time() 

        needed = min(CONFIG.bandwidth.requests_per_organic_interval, num_organic_chunks)
        
        logger.info(f"☘️ | COMPRESSION | Start processing organic compression query. need {needed} miners ☘️")

        forward_uids = get_organic_forward_uids(self, needed, "compression", CONFIG.bandwidth.min_stake)

        if len(forward_uids) < needed:
            logger.info(f"There are just {len(forward_uids)} miners available for organic compression, handling {len(forward_uids)} chunks")
            needed = len(forward_uids)

        axon_list = [self.metagraph.axons[uid] for uid in forward_uids]

        task_ids, original_urls, vmaf_thresholds, synapses = await self.challenge_synthesizer.build_organic_compression_protocol(needed)

        if len(task_ids) != needed or len(synapses) != needed:
            logger.error(
                f"Mismatch in organic compression synapses after building organic protocol: {len(task_ids)} != {needed} or {len(synapses)} != {needed}"
            )
            return

        logger.info(f"Processing organic compression chunks with uids: {forward_uids.tolist()}")
        logger.info("Updating task status to 'processing' for compression")
        for task_id, original_url in zip(task_ids, original_urls):
            await self.update_task_status(task_id, original_url, "processing")

        timestamp = datetime.now(timezone.utc).isoformat()

        logger.info("🌜 | COMPRESSION | Performing forward operations asynchronously for compression 🌜")

        forward_tasks = [
            self.call_miner(axon, synapse, uid, timeout=120)
            for uid, axon, synapse in zip(forward_uids, axon_list, synapses)
        ]
        raw_responses = await asyncio.gather(*forward_tasks)
        responses = [response['result'] for response in raw_responses]

        processed_urls = [response.miner_response.optimized_video_url for response in responses]

        # Extract target_codecs from synapses
        target_codecs = [synapse.miner_payload.target_codec for synapse in synapses]

        logger.info("Updating task status to 'completed' and pushing results for compression")
        for task_id, original_url, processed_url in zip(task_ids, original_urls, processed_urls):
            await self.update_task_status(task_id, original_url, "completed")
            await self.push_result(task_id, original_url, processed_url)

        asyncio.create_task(self.score_organics_compression(forward_uids.tolist(), responses, original_urls, vmaf_thresholds, target_codecs, timestamp))

        end_time = time.time()
        total_time = end_time - organic_start_time
        logger.info(f"🍏 Organic compression chunk processing complete in {total_time:.2f} seconds 🍏")


    async def update_task_status(self, task_id, original_url, status):
        status_update_endpoint = f"{self.organic_gateway_base_url}/admin/task/{task_id}/status"
        status_update_payload = {
            "status": status,
            "original_video_url": original_url
        }
        try:
            async with httpx.AsyncClient() as client:
                response = await client.post(status_update_endpoint, json=status_update_payload)
                response.raise_for_status()
        except httpx.HTTPStatusError as e:
            logger.error(f"Error updating status for task {task_id}: {e.response.status_code} - {e.response.text}")
        except httpx.RequestError as e:
            logger.error(f"Request error updating status for task {task_id}: {e}")

    async def push_result(self, task_id, original_url, processed_url):
        result_payload = {
            "processed_video_url": processed_url,
            "original_video_url": original_url,
            "score": 0,
            "task_id": task_id,
        }
        try:
            async with httpx.AsyncClient() as client:
                response = await client.post(self.push_result_endpoint, json=result_payload)
                response.raise_for_status()
                logger.info(f"Successfully pushed result for task {task_id}")
        except httpx.RequestError as e:
            logger.error(f"Error pushing result for task {task_id}: {e}")

    def set_weights(self):
        self.current_block = self.subtensor.get_current_block()
        self.last_update = self.metagraph.last_update[self.uid]
        uids, weights = self.miner_manager.weights
        (
            processed_weight_uids,
            processed_weights,
        ) = bt.utils.weight_utils.process_weights_for_netuid(
            uids = uids,
            weights=weights,
            netuid=self.config.netuid,
            subtensor=self.subtensor,
            metagraph=self.metagraph,
        )
        (
            uint_uids,
            uint_weights,
        ) = bt.utils.weight_utils.convert_weights_and_uids_for_emit(
            uids=processed_weight_uids, weights=processed_weights
        )
        if self.current_block > self.last_update + CONFIG.SUBNET_TEMPO:
            weight_info = list(zip(uint_uids, uint_weights))
            weight_info_df = pd.DataFrame(weight_info, columns=["uid", "weight"])
            logger.info(f"Weight info:\n{weight_info_df.to_markdown()}")
            logger.info("Trying to set weights.")
            try:
                future = self.set_weights_executor.submit(
                    self.subtensor.set_weights,
                    netuid=self.config.netuid,
                    wallet=self.wallet,
                    uids=uint_uids,
                    weights=uint_weights,
                )
                success, msg = future.result(timeout=120)
                if not success:
                    logger.error(f"😠 Failed to set weights: {msg}")
                else: 
                    logger.debug("😎 Set weights successfully ")
            except Exception as e:
                logger.error(f"Failed to set weights: {e}")
                traceback.print_exc()

        else:
            logger.info(
                f"Not setting weights because current block {self.current_block} is not greater than last update {self.last_update} + tempo {CONFIG.SUBNET_TEMPO}"
            )


class WeightSynthesizer:
    def __init__(self, validator: Validator):
        self.validator = validator

    async def run(self):
        while True:
            try:
                logger.info("Running weight_manager...")
                self.validator.set_weights()  
            except Exception as e:
                logger.error(f"Error in WeightSynthesizer: {e}", exc_info=True)
            await asyncio.sleep(1200)  


if __name__ == "__main__":
    validator = Validator()
    weight_synthesizer = WeightSynthesizer(validator)
    time.sleep(1300) # wait till the video scheduler is ready

    set_scheduler_ready(validator.redis_conn, False)
    logger.info("Set scheduler readiness flag to False")

    async def main():
        validator_synthetic_task = asyncio.create_task(validator.run_synthetic())
        validator_organic_task = asyncio.create_task(validator.run_organic())
        weight_setter = asyncio.create_task(weight_synthesizer.run())

        await asyncio.gather(validator_synthetic_task, validator_organic_task, weight_setter)

    try:
        asyncio.run(main())
    except KeyboardInterrupt:
        logger.info("Program terminated by user.")
    except Exception as e:
        logger.error(f"Unhandled exception: {e}", exc_info=True)

<|MERGE_RESOLUTION|>--- conflicted
+++ resolved
@@ -38,24 +38,12 @@
 
 
 TARGET_CODECS = [
-    "av1",    # AV1
-    # "hevc", # H.265/HEVC (ffprobe returns "hevc", not "h265")
-    # "h264", # H.264/AVC
-    # "vp9",  # VP9
-]
-
-CODEC_MODES = [
-    "CRF",  # Constant Rate Factor (default, quality-based)
-    # "CBR",  # Constant Bitrate
-    # "VBR",  # Variable Bitrate
-]
-
-TARGET_BITRATES = [
-    # 2.0,   # 2 Mbps / SD
-    # 3.0,  # 3 Mbps / HD
-    # 6.0,  # 6 Mbps / FHD
-     10.0,  # 10 Mbps / QHD (default)
-    # 25.0,  # 25 Mbps / 4K UHD
+    "av1_nvenc",    # AV1 (NVIDIA GPU)
+    # "hevc_nvenc", # H.265 (NVIDIA GPU)
+    # "h264_nvenc", # H.264 (NVIDIA GPU)
+    # "libsvtav1",  # AV1 (CPU - SVT-AV1)
+    # "libx265",    # H.265 (CPU)
+    # "libx264",    # H.264 (CPU)
 ]
 
 SLEEP_TIME_LOW = 60 * 3 # 3 minutes
@@ -551,13 +539,6 @@
             for recent_count, miner in batch:
                 uids.append(miner[1])
                 axons.append(miner[0])
-<<<<<<< HEAD
-            
-            vmaf_threshold = random.choice(VMAF_QUALITY_THRESHOLDS)
-            target_codec = random.choice(TARGET_CODECS)
-            codec_mode = random.choice(CODEC_MODES)
-            target_bitrate = random.choice(TARGET_BITRATES)
-=======
                 recent_counts.append(recent_count)
 
             vmaf_thresholds = [
@@ -565,23 +546,17 @@
                 else random.choice([VMAF_QUALITY_THRESHOLD.LOW, VMAF_QUALITY_THRESHOLD.MEDIUM])
                 for idx, recent_count in enumerate(recent_counts)
             ]
->>>>>>> 185c9e06
-
+
+            target_codec = random.choice(TARGET_CODECS)
+            codec_mode = random.choice(CODEC_MODES)
+            target_bitrate = random.choice(TARGET_BITRATES)
             round_id = str(uuid.uuid4())
 
             num_miners = len(uids)
 
-<<<<<<< HEAD
             payload_urls, video_ids, uploaded_object_names, synapses = await self.challenge_synthesizer.build_compression_protocol(
-                vmaf_threshold, num_miners, version, round_id, target_codec, codec_mode, target_bitrate
-            )
-            logger.warning(f"Built compression challenge protocol with VMAF threshold {vmaf_threshold}, codec {target_codec}, mode {codec_mode}, bitrate {target_bitrate} Mbps")
-=======
-            payload_urls, video_ids, uploaded_object_names, synapses = await self.challenge_synthesizer.build_compression_protocol(vmaf_thresholds, num_miners, version, round_id, recent_counts)
-            logger.info(f"Built compression challenge protocol: payload URLs: {payload_urls}\nvideo IDs: {video_ids}")
-            logger.debug(f"Built compression challenge protocol")
->>>>>>> 185c9e06
-
+                vmaf_thresholds, num_miners, version, round_id, recent_counts,target_codec, codec_mode, target_bitrate)
+            logger.warning(f"Built compression challenge protocol with VMAF threshold {vmaf_thresholds}, codec {target_codec}, mode {codec_mode}, bitrate {target_bitrate} Mbps")
             timestamp = datetime.now(timezone.utc).isoformat()
 
             logger.debug(f"Processing compression UIDs in batch: {uids}")
@@ -602,11 +577,7 @@
                     logger.warning(f"⚠️ Reference video file missing for video_id {video_id}: {reference_video_path}")
                 reference_video_paths.append(reference_video_path)
             
-<<<<<<< HEAD
-            asyncio.create_task(self.score_compressions(uids, responses, payload_urls, reference_video_paths, timestamp, video_ids, uploaded_object_names, vmaf_threshold, target_codec, codec_mode, target_bitrate, round_id))
-=======
             asyncio.create_task(self.score_compressions(uids, responses, payload_urls, reference_video_paths, timestamp, video_ids, uploaded_object_names, vmaf_thresholds, round_id))
->>>>>>> 185c9e06
 
             batch_processed_time = time.time() - batch_start_time
             sleep_time = random.uniform(SLEEP_TIME_LOW, SLEEP_TIME_HIGH) - batch_processed_time
@@ -760,7 +731,6 @@
             logger.info("Failed to send data to dashboard")
 
     async def score_compressions(
-<<<<<<< HEAD
         self,
         uids: list[int],
         responses: list[protocol.Synapse],
@@ -769,21 +739,10 @@
         timestamp: str,
         video_ids: list[str],
         uploaded_object_names: list[str],
-        vmaf_threshold: float,
+        vmaf_thresholds: List[float],
         target_codec: str,
         codec_mode: str,
         target_bitrate: float,
-=======
-        self, 
-        uids: list[int], 
-        responses: list[protocol.Synapse], 
-        payload_urls: list[str], 
-        reference_video_paths: list[str], 
-        timestamp: str, 
-        video_ids: list[str], 
-        uploaded_object_names: list[str], 
-        vmaf_thresholds: List[float], 
->>>>>>> 185c9e06
         round_id: str
     ):
         distorted_urls = []
@@ -798,14 +757,10 @@
                 "reference_paths": reference_video_paths,
                 "video_ids": video_ids,
                 "uploaded_object_names": uploaded_object_names,
-<<<<<<< HEAD
-                "vmaf_threshold": vmaf_threshold,
+                "vmaf_thresholds": vmaf_thresholds,
                 "target_codec": target_codec,
                 "codec_mode": codec_mode,
                 "target_bitrate": target_bitrate
-=======
-                "vmaf_thresholds": vmaf_thresholds
->>>>>>> 185c9e06
             },
             timeout=240
         )
