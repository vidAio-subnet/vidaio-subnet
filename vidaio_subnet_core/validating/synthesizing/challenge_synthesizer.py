--- conflicted
+++ resolved
@@ -178,12 +178,8 @@
                     
         raise RuntimeError(f"Failed to get synthetic chunks after {self.max_retries} attempts")
 
-<<<<<<< HEAD
-    async def build_compression_protocol(self, vmaf_threshold: float, num_miners: int, version, round_id,
+    async def build_compression_protocol(self, vmaf_thresholds: List[float], num_miners: int, version, round_id,
      target_codec: str = "av1", codec_mode: str = "CRF", target_bitrate: float = 10.0) -> Tuple[list[str], list[str], list[str], list[VideoCompressionProtocol]]:
-=======
-    async def build_compression_protocol(self, vmaf_thresholds: List[float], num_miners: int, version, round_id, recent_counts: List[int]) -> Tuple[list[str], list[str], list[str], list[VideoCompressionProtocol]]:
->>>>>>> 185c9e06
         """Fetches synthetic video chunks and builds the video compression protocols.
 
         Args:
@@ -214,13 +210,7 @@
         assert len(vmaf_thresholds) == num_protocols
         num_needed = (num_protocols + miners_per_task - 1) // miners_per_task  # Ceiling division
         
-<<<<<<< HEAD
-        logger.info(f"Vmaf_threshold: {vmaf_threshold}")
-
-
-=======
         logger.info(f"Vmaf_thresholds: {vmaf_thresholds}")
->>>>>>> 185c9e06
         logger.info(f"Using {miners_per_task} miners per task")
         logger.info(f"Optimized chunk request: {num_needed} chunks (reduced from {num_protocols} protocols)")
         
@@ -283,14 +273,10 @@
                         synapse = VideoCompressionProtocol(
                             miner_payload=CompressionMinerPayload(
                                 reference_video_url=chunk["sharing_link"],
-<<<<<<< HEAD
-                                vmaf_threshold=vmaf_threshold,
+                                vmaf_threshold=vmaf_thresholds[i].value
                                 target_codec=target_codec,
                                 codec_mode=codec_mode,
                                 target_bitrate=target_bitrate
-=======
-                                vmaf_threshold=vmaf_thresholds[i].value
->>>>>>> 185c9e06
                             ),
                             version=version,
                             round_id=round_id
