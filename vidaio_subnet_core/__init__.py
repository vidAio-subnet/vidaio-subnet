from . import validating
from . import protocol
from . import base
from . import utilities
from .global_config import CONFIG

__all__ = [
    "validating",
    "protocol",
    "base",
    "utilities",
    "CONFIG",
]

<<<<<<< HEAD
__version__ = "2.1.8"
=======
__version__ = "2.1.16"
>>>>>>> ef6e1df4

version_split = __version__.split(".")
__spec_version__ = (
    (100 * int(version_split[0]))
    + (10 * int(version_split[1]))
    + (1 * int(version_split[2]))
)<|MERGE_RESOLUTION|>--- conflicted
+++ resolved
@@ -12,11 +12,7 @@
     "CONFIG",
 ]
 
-<<<<<<< HEAD
-__version__ = "2.1.8"
-=======
 __version__ = "2.1.16"
->>>>>>> ef6e1df4
 
 version_split = __version__.split(".")
 __spec_version__ = (
