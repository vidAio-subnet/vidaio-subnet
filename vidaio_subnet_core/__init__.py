--- conflicted
+++ resolved
@@ -12,11 +12,7 @@
     "CONFIG",
 ]
 
-<<<<<<< HEAD
-__version__ = "2.1.2"
-=======
-__version__ = "2.1.3"
->>>>>>> 318215c9
+__version__ = "2.1.4"
 
 version_split = __version__.split(".")
 __spec_version__ = (
