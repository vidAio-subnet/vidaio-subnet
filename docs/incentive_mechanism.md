--- conflicted
+++ resolved
@@ -144,20 +144,14 @@
 | 5s | ✅ Default | Currently Available |
 | 10s | ✅ Available | Currently Available |
 | 20s | ✅ Available | Currently Available |
-<<<<<<< HEAD
 | 40s | 🔄 Coming Soon | Future Release |
-=======
-| 40s | ✅ Available | Currently Available |
->>>>>>> 44d2c653
 | 80s | 🔄 Coming Soon | Future Release |
 | 160s | 🔄 Coming Soon | Future Release |
 | 320s | 🔄 Coming Soon | Future Release |
 
-<<<<<<< HEAD
+
 > **Current Limitation**: Processing durations up to 20 seconds are currently supported.
-=======
-> **Current Limitation**: Processing durations up to 40 seconds are currently supported.
->>>>>>> 44d2c653
+
 
 #### Length Score Mathematical Model
 
