--- conflicted
+++ resolved
@@ -6,233 +6,7 @@
 import tempfile
 from loguru import logger
 from moviepy.editor import VideoFileClip
-<<<<<<< HEAD
-from typing import List, Tuple, Optional
-
-# Configuration
-VMAF_SEGMENTS = 2  # Number of segments to check
-VMAF_SEGMENT_DURATION = 1.0  # Duration of each segment in seconds
-
-
-def get_video_properties(video_path: str) -> dict:
-    """Get video properties using ffprobe"""
-    cmd = [
-        'ffprobe', '-v', 'error',
-        '-select_streams', 'v:0',
-        '-show_entries', 'stream=width,height,r_frame_rate,duration',
-        '-of', 'json',
-        video_path
-    ]
-    
-    result = subprocess.run(cmd, capture_output=True, text=True, check=True)
-    info = json.loads(result.stdout)
-    
-    if not info.get('streams'):
-        raise ValueError(f"Could not probe video: {video_path}")
-    
-    stream = info['streams'][0]
-    fps_str = stream['r_frame_rate']
-    num, den = map(int, fps_str.split('/'))
-    
-    return {
-        'width': stream['width'],
-        'height': stream['height'],
-        'fps': num / den,
-        'duration': float(stream.get('duration', 0))
-    }
-
-def generate_deterministic_segments(
-    video_path: str,
-    reference_path: str,
-    num_segments: int = VMAF_SEGMENTS,
-    segment_duration: float = VMAF_SEGMENT_DURATION) -> List[Tuple[float, float]]:
-    """
-    Generate deterministic segment timestamps distributed across the video.
-    
-    Uses hash-based selection to ensure:
-    - Same video pair always gets same segments (can't retry for better scores)
-    - Segments are unpredictable before submission (can't optimize specific times)
-    - Distributed coverage across entire video (can't just optimize beginning/end)
-    """
-    
-    ref_props = get_video_properties(reference_path)
-    duration = ref_props['duration']
-    
-    # Ensure enough video for requested segments
-    min_spacing = 2.0
-    total_segment_time = num_segments * segment_duration
-    total_spacing_time = (num_segments - 1) * min_spacing
-    min_required = total_segment_time + total_spacing_time
-    
-    if duration < min_required:
-        num_segments = max(1, int(duration / (segment_duration + min_spacing)))
-        print(f"Video too short, reducing to {num_segments} segments")
-    
-    # Create deterministic seed from video hashes
-    with open(video_path, 'rb') as f:
-        video_hash = hashlib.md5(f.read(1024 * 1024)).hexdigest()
-    
-    with open(reference_path, 'rb') as f:
-        ref_hash = hashlib.md5(f.read(1024 * 1024)).hexdigest()
-    
-    combined_hash = hashlib.md5(f"{video_hash}{ref_hash}".encode()).hexdigest()
-    
-    # Divide video into regions and pick one point from each
-    segments = []
-    usable_duration = duration - segment_duration - 1.0
-    region_size = usable_duration / num_segments
-    
-    for i in range(num_segments):
-        region_start = i * region_size
-        region_end = (i + 1) * region_size - segment_duration
-        
-        # Deterministic "random" point within region
-        offset_hash = hashlib.md5(f"{combined_hash}{i}".encode()).hexdigest()
-        offset_ratio = int(offset_hash[:8], 16) / 0xFFFFFFFF
-        
-        start_time = region_start + (offset_ratio * (region_end - region_start))
-        end_time = start_time + segment_duration
-        
-        segments.append((start_time, end_time))
-    
-    return segments
-
-def calculate_vmaf_neg_segments(
-    ref_path: str,
-    dist_path: str,
-    num_segments: int = VMAF_SEGMENTS,
-    segment_duration: float = VMAF_SEGMENT_DURATION,
-    vmaf_model: str = "version=vmaf_v0.6.1neg") -> Optional[float]:
-    """
-    Calculate VMAF NEG score using FFmpeg's libvmaf filter with segment sampling.
-    
-    This uses FFmpeg directly - no Y4M conversion needed!
-    
-    Args:
-        ref_path: Path to reference video (MP4)
-        dist_path: Path to distorted video (MP4)
-        num_segments: Number of segments to check
-        segment_duration: Duration of each segment
-        vmaf_model: VMAF model to use (default: NEG model)
-    
-    Returns:
-        VMAF NEG harmonic mean score (0-100) or None on error
-    """
-    
-    output_json = None
-    
-    try:
-        # Get video properties
-        ref_props = get_video_properties(ref_path)
-        dist_props = get_video_properties(dist_path)
-        
-        # Generate deterministic segments
-        segments = generate_deterministic_segments(
-            dist_path,
-            ref_path,
-            num_segments,
-            segment_duration
-        )
-        
-        logger.info(f"Checking {len(segments)} segments for VMAF NEG:")
-        for i, (start, end) in enumerate(segments):
-            logger.info(f"  Segment {i+1}: {start:.2f}s - {end:.2f}s")
-        
-        # Create temporary output file
-        with tempfile.NamedTemporaryFile(suffix='.json', delete=False, mode='w') as f:
-            output_json = f.name
-        
-        # Build filter complex for segment extraction and concatenation
-        # Distorted video segments
-        dist_trims = []
-        for i, (start, end) in enumerate(segments):
-            dist_trims.append(
-                f"[0:v]trim=start={start}:end={end},setpts=PTS-STARTPTS,"
-                f"scale={ref_props['width']}:{ref_props['height']}:flags=bicubic,"
-                f"fps={ref_props['fps']}[dist{i}]"
-            )
-        
-        # Reference video segments
-        ref_trims = []
-        for i, (start, end) in enumerate(segments):
-            ref_trims.append(
-                f"[1:v]trim=start={start}:end={end},setpts=PTS-STARTPTS,"
-                f"fps={ref_props['fps']}[ref{i}]"
-            )
-        
-        # Concatenate segments
-        dist_concat = "".join([f"[dist{i}]" for i in range(len(segments))])
-        ref_concat = "".join([f"[ref{i}]" for i in range(len(segments))])
-        
-        # Complete filter with VMAF calculation
-        filter_complex = (
-            ";".join(dist_trims) + ";" +
-            ";".join(ref_trims) + ";" +
-            f"{dist_concat}concat=n={len(segments)}:v=1:a=0[distall];" +
-            f"{ref_concat}concat=n={len(segments)}:v=1:a=0[refall];" +
-            f"[distall][refall]libvmaf="
-            f"model='{vmaf_model}':"
-            f"log_fmt=json:log_path={output_json}"
-        )
-        
-        # FFmpeg command with explicit software decoding
-        cmd = [
-            'ffmpeg',
-            '-hwaccel', 'none',
-            '-hwaccel_device', 'none',
-            '-threads', '4', 
-            '-i', dist_path,
-            '-i', ref_path,
-            '-filter_complex', filter_complex,
-            '-f', 'null', '-'
-        ]
-        
-        logger.info("Calculating VMAF NEG score using FFmpeg libvmaf...")
-        result = subprocess.run(
-            cmd,
-            capture_output=True,
-            text=True,
-            timeout=180
-        )
-        
-        if result.returncode != 0:
-            print(f"FFmpeg error: {result.stderr}")
-            return None
-        
-        # Parse JSON output
-        if not os.path.exists(output_json):
-            print(f"VMAF output file not found: {output_json}")
-            return None
-        
-        with open(output_json, 'r') as f:
-            vmaf_data = json.load(f)
-        
-        vmaf_score = vmaf_data['pooled_metrics']['vmaf'].get(
-            'harmonic_mean',
-            vmaf_data['pooled_metrics']['vmaf']['mean']
-        )
-        
-        logger.info(f"VMAF NEG score: {vmaf_score:.2f}")
-        
-        return vmaf_score
-        
-    except subprocess.TimeoutExpired:
-        logger.error("VMAF calculation timed out")
-        return None
-    except Exception as e:
-        logger.error(f"Error calculating VMAF NEG: {e}")
-        return None
-    
-    finally:
-        # Cleanup
-        if output_json and os.path.exists(output_json):
-            try:
-                os.unlink(output_json)
-            except Exception as e:
-                logger.warning(f"Could not delete {output_json}: {e}")
-=======
 from loguru import logger
->>>>>>> 0203fc39
 
 def trim_video(video_path, start_time, trim_duration=1):
     """
