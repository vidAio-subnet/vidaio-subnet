--- conflicted
+++ resolved
@@ -65,14 +65,10 @@
     uids: List[int]
     video_ids: List[str]
     uploaded_object_names: List[str]
-<<<<<<< HEAD
-    vmaf_threshold: float
+    vmaf_thresholds: List[float]
     target_codec: Optional[str] = "av1"  # Target codec family (av1, h264, hevc, vp9, etc.)
     codec_mode: Optional[str] = "CRF"  # Codec mode: CBR, VBR, or CRF
     target_bitrate: Optional[float] = 10.0  # Target bitrate in Mbps
-=======
-    vmaf_thresholds: List[float]
->>>>>>> ef6e1df4
     fps: Optional[float] = None
     subsample: Optional[int] = 1
     verbose: Optional[bool] = False
