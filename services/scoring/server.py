import os
import cv2
import glob
import json
import time
import math
import torch
import random
import asyncio
import aiohttp
from loguru import logger
import tempfile
import subprocess
import numpy as np
from pydantic import BaseModel
from typing import Optional, List
from firerequests import FireRequests
from vidaio_subnet_core import CONFIG
from torchvision.models import resnet50
from fastapi import FastAPI, HTTPException
import torchvision.transforms as transforms
from pieapp_metric import calculate_pieapp_score
from vidaio_subnet_core.utilities.storage_client import storage_client
from vmaf_metric import calculate_vmaf, convert_mp4_to_y4m, trim_video
from services.video_scheduler.video_utils import get_trim_video_path, delete_videos_with_fileid
from scoring_function import calculate_compression_score

# Compression scoring constants
COMPRESSION_RATE_WEIGHT = 0.7  # w_c
COMPRESSION_VMAF_WEIGHT = 0.3  # w_vmaf
SOFT_THRESHOLD_MARGIN = 5.0  # Margin below VMAF threshold for soft scoring zone

FRAME_TOLERANCE = 3  # Tolerance in frames for fast ffprobe frame count read


app = FastAPI()
fire_requests = FireRequests()

VMAF_THRESHOLD = CONFIG.score.vmaf_threshold
PIEAPP_SAMPLE_COUNT = CONFIG.score.pieapp_sample_count
PIEAPP_THRESHOLD = CONFIG.score.pieapp_threshold
VMAF_SAMPLE_COUNT = CONFIG.score.vmaf_sample_count

class UpscalingScoringRequest(BaseModel):
    """
    Request model for upscaling scoring. Contains URLs for distorted videos and the reference video path.
    """
    distorted_urls: List[str]
    reference_paths: List[str]
    uids: List[int]
    payload_urls: List[str]
    video_ids: List[str]
    uploaded_object_names: List[str]
    content_lengths: List[int]
    task_types: List[str]
    fps: Optional[float] = None
    subsample: Optional[int] = 1
    verbose: Optional[bool] = False
    progress: Optional[bool] = False

class CompressionScoringRequest(BaseModel):
    """
    Request model for compression scoring. Contains URLs for distorted videos and the reference video path.
    """
    distorted_urls: List[str]
    reference_paths: List[str]
    uids: List[int]
    video_ids: List[str]
    uploaded_object_names: List[str]
<<<<<<< HEAD
    vmaf_threshold: float
    target_codec: Optional[str] = "av1"  # Target codec family (av1, h264, hevc, vp9, etc.)
    codec_mode: Optional[str] = "CRF"  # Codec mode: CBR, VBR, or CRF
    target_bitrate: Optional[float] = 10.0  # Target bitrate in Mbps
=======
    vmaf_thresholds: List[float]
>>>>>>> 185c9e06
    fps: Optional[float] = None
    subsample: Optional[int] = 1
    verbose: Optional[bool] = False
    progress: Optional[bool] = False

class OrganicsUpscalingScoringRequest(BaseModel):
    """
    Request model for scoring. Contains URLs for distorted videos and the reference video path.
    """
    distorted_urls: List[str]
    reference_urls: List[str]
    task_types: List[str]
    uids: List[int]
    fps: Optional[float] = None
    subsample: Optional[int] = 1
    verbose: Optional[bool] = False
    progress: Optional[bool] = False

class OrganicsCompressionScoringRequest(BaseModel):
    """
    Request model for scoring. Contains URLs for distorted videos and the reference video path.
    """
    distorted_urls: List[str]
    reference_urls: List[str]
    vmaf_thresholds: List[float]
    target_codecs: Optional[List[str]] = None  # List of target codecs (one per video)
    codec_modes: Optional[List[str]] = None  # List of codec modes (one per video)
    target_bitrates: Optional[List[float]] = None  # List of target bitrates (one per video)
    uids: List[int]
    fps: Optional[float] = None
    subsample: Optional[int] = 1
    verbose: Optional[bool] = False
    progress: Optional[bool] = False


class UpscalingScoringResponse(BaseModel):
    """
    Response model for upscaling scoring. Contains the list of calculated scores for each distorted video.
    """
    vmaf_scores: List[float]
    pieapp_scores: List[float]
    quality_scores: List[float]
    length_scores: List[float]
    final_scores: List[float]
    reasons: List[str]

class CompressionScoringResponse(BaseModel):
    """
    Response model for compression scoring. Contains the list of calculated scores for each distorted video.
    """
    vmaf_scores: List[float]
    compression_rates: List[float]
    final_scores: List[float]
    reasons: List[str]

class OrganicsUpscalingScoringResponse(BaseModel):
    """
    Response model for organics scoring. Contains the list of calculated scores for each distorted video.
    """
    vmaf_scores: List[float]
    pieapp_scores: List[float]
    quality_scores: List[float]
    length_scores: List[float]
    final_scores: List[float]
    reasons: List[str]

class OrganicsCompressionScoringResponse(BaseModel):
    """
    Response model for organics scoring. Contains the list of calculated scores for each distorted video.
    """
    vmaf_scores: List[float]
    compression_rates: List[float]
    final_scores: List[float]
    reasons: List[str]

# Load pre-trained model for feature extraction
def load_quality_model():
    """Load ResNet50 model for quality assessment"""
    from torchvision.models import ResNet50_Weights
    model = resnet50(weights=ResNet50_Weights.IMAGENET1K_V1)
    model.eval()
    return model

async def download_video(video_url: str, verbose: bool) -> tuple[str, float]:
    """
    Download a video from the given URL and save it to a temporary file.

    Args:
        video_url (str): The URL of the video to download.
        verbose (bool): Whether to show download progress.

    Returns:
        tuple[str, float]: A tuple containing the path to the downloaded video file
                           and the time taken to download it.

    Raises:
        Exception: If the download fails or takes longer than the timeout.
    """
    try:
        with tempfile.NamedTemporaryFile(suffix=".mp4", delete=False) as vid_temp:
            file_path = vid_temp.name  # Path to the temporary file
        if verbose:
            logger.info(f"Downloading video from {video_url} to {file_path}")

        timeout = aiohttp.ClientTimeout(sock_connect=30, total=120)

        start_time = time.time()  # Record start time

        async with aiohttp.ClientSession(timeout=timeout) as session:
            async with session.get(video_url) as response:
                if response.status != 200:
                    raise Exception(f"Failed to download video. HTTP status: {response.status}")

                with open(file_path, "wb") as f:
                    async for chunk in response.content.iter_chunked(2 * 1024 * 1024):
                        f.write(chunk)

        end_time = time.time()  # Record end time
        download_time = end_time - start_time  # Calculate download duration

        if not os.path.exists(file_path) or os.path.getsize(file_path) == 0:
            raise Exception(f"Download failed or file is empty: {file_path}")

        if verbose:
            logger.info(f"File successfully downloaded to: {file_path}")
            logger.info(f"Download time: {download_time:.2f} seconds")

        return file_path, download_time

    except aiohttp.ClientError as e:
        raise Exception(f"Download failed due to a network error: {e}")
    except asyncio.TimeoutError:
        raise Exception("Download timed out")

# Function to get ClipIQA+ score programmatically
def get_clipiqa_score(video_path, num_frames=3):
    """Get ClipIQA+ score for a video file"""
    frames = extract_frames(video_path, num_frames)
    score = calculate_clipiqa_plus_score(frames)
    return score

# Extract frames from video
def extract_frames(video_path, num_frames=3, frame_indices=None):
    """Extract frames from video using specified indices or random ones"""
    cap = cv2.VideoCapture(video_path)
    total_frames = int(cap.get(cv2.CAP_PROP_FRAME_COUNT))
    
    if total_frames < num_frames:
        raise ValueError(f"Video has only {total_frames} frames, but {num_frames} frames requested")
    
    # Use provided frame indices or select random ones
    if frame_indices is None:
        frame_indices = random.sample(range(total_frames), num_frames)
    else:
        # Validate that all requested indices are within bounds
        if max(frame_indices) >= total_frames:
            raise ValueError(f"Frame index {max(frame_indices)} exceeds video length {total_frames}")
    
    frames = []
    for idx in frame_indices:
        cap.set(cv2.CAP_PROP_POS_FRAMES, idx)
        ret, frame = cap.read()
        if ret:
            frame = cv2.cvtColor(frame, cv2.COLOR_BGR2RGB)  # Convert BGR to RGB
            frames.append(frame)
        else:
            raise ValueError(f"Failed to read frame at index {idx}")
    
    cap.release()
    return frames

<<<<<<< HEAD
=======
def extract_frames_from_y4m(y4m_path):
    """
    Extract frames from Y4M file for color validation.
    This reuses the Y4M file already created for VMAF calculation,
    eliminating redundant video processing.
    
    Args:
        y4m_path: Path to Y4M file (output of convert_mp4_to_y4m)
        
    Returns:
        list: List of frames as numpy arrays (BGR format for cv2)
    """
    frames = []
    
    # Create temporary directory for extracted frames
    temp_dir = tempfile.mkdtemp()
    output_pattern = os.path.join(temp_dir, "frame_%04d.png")
    
    try:
        # Extract all frames from Y4M as PNG using FFmpeg
        # Y4M files already contain only the selected frames, so no filtering needed
        extract_cmd = [
            "ffmpeg", "-i", y4m_path,
            output_pattern,
            "-y",
            "-hide_banner", "-loglevel", "error"
        ]
        
        result = subprocess.run(
            extract_cmd, 
            capture_output=True, 
            text=True, 
            timeout=30
        )
        
        if result.returncode != 0:
            logger.error(f"FFmpeg Y4M frame extraction failed: {result.stderr}")
            return frames
        
        # Read extracted PNG files in order
        png_files = sorted(glob.glob(os.path.join(temp_dir, "frame_*.png")))
        
        for png_file in png_files:
            frame = cv2.imread(png_file)
            if frame is not None:
                frames.append(frame)
            else:
                logger.warning(f"Failed to read extracted frame: {png_file}")
        
        logger.debug(f"Successfully extracted {len(frames)} frames from Y4M file")
        
    except subprocess.TimeoutExpired:
        logger.error("FFmpeg Y4M frame extraction timed out")
    except Exception as e:
        logger.error(f"Error extracting frames from Y4M: {e}")
    finally:
        # Cleanup temporary files
        try:
            for png_file in glob.glob(os.path.join(temp_dir, "*.png")):
                os.remove(png_file)
            os.rmdir(temp_dir)
        except Exception as e:
            logger.warning(f"Failed to cleanup temp frames: {e}")
    
    return frames

def validate_color_channels_on_frames(frames):
    """
    Validate that frames have color information (not grayscale).
    Reuses frames already extracted for VMAF calculation.

    Args:
        frames: List of frames (BGR numpy arrays from cv2)

    Returns:
        tuple: (is_valid, reason)
    """
    try:
        if not frames:
            return False, "No frames available for color validation"

        color_threshold = 5.0  # Same threshold as before
        brightness_threshold = 20.0  # Threshold for detecting black/near-black frames

        for i, frame in enumerate(frames):
            # Convert BGR to RGB
            img_array = cv2.cvtColor(frame, cv2.COLOR_BGR2RGB)

            # Extract RGB channels
            r_channel = img_array[:,:,0].astype(float)
            g_channel = img_array[:,:,1].astype(float)
            b_channel = img_array[:,:,2].astype(float)

            # Check if frame is black/near-black (low brightness)
            avg_brightness = np.mean([r_channel.mean(), g_channel.mean(), b_channel.mean()])

            # Skip validation for black/near-black frames (valid content)
            if avg_brightness < brightness_threshold:
                logger.debug(f"Frame {i} is black/near-black (brightness={avg_brightness:.2f}), skipping color validation")
                continue

            # Calculate average difference between channels
            rg_diff = np.mean(np.abs(r_channel - g_channel))
            rb_diff = np.mean(np.abs(r_channel - b_channel))
            gb_diff = np.mean(np.abs(g_channel - b_channel))

            # If all channels are nearly identical, it's grayscale
            if rg_diff < color_threshold and rb_diff < color_threshold and gb_diff < color_threshold:
                logger.warning(
                    f"Frame {i} appears to be grayscale: "
                    f"RG diff={rg_diff:.2f}, RB diff={rb_diff:.2f}, GB diff={gb_diff:.2f}"
                )
                return False, f"Video has no color information (grayscale). UV channels required. Frame {i} detected as grayscale."

        return True, "Color channels validated"

    except Exception as e:
        logger.error(f"Error validating color channels: {e}")
        return False, f"Error validating color: {str(e)}"

def validate_chroma_quality_on_frames(ref_frames, dist_frames, threshold=0.7):
    """
    Validate chroma (UV) quality by comparing reference and distorted frames.
    Reuses frames already extracted for VMAF calculation.

    Args:
        ref_frames: List of reference frames (BGR numpy arrays)
        dist_frames: List of distorted frames (BGR numpy arrays)
        threshold: Minimum acceptable chroma similarity (0.0-1.0)

    Returns:
        tuple: (is_valid, reason)
    """
    try:
        if len(ref_frames) != len(dist_frames):
            return False, "Frame count mismatch between reference and distorted"

        if not ref_frames or not dist_frames:
            return False, "No frames available for chroma validation"

        chroma_ratios = []
        low_energy_threshold = 1.0  # Minimum chroma energy to consider (filters black/flat frames)

        for i, (ref_frame, dist_frame) in enumerate(zip(ref_frames, dist_frames)):
            # Convert BGR to YUV
            ref_yuv = cv2.cvtColor(ref_frame, cv2.COLOR_BGR2YUV)
            dist_yuv = cv2.cvtColor(dist_frame, cv2.COLOR_BGR2YUV)

            # Extract U and V channels
            ref_u = ref_yuv[:, :, 1].astype(float)
            ref_v = ref_yuv[:, :, 2].astype(float)
            dist_u = dist_yuv[:, :, 1].astype(float)
            dist_v = dist_yuv[:, :, 2].astype(float)

            # Calculate chroma variance/energy
            ref_u_variance = np.var(ref_u)
            ref_v_variance = np.var(ref_v)
            dist_u_variance = np.var(dist_u)
            dist_v_variance = np.var(dist_v)

            ref_chroma_energy = ref_u_variance + ref_v_variance
            dist_chroma_energy = dist_u_variance + dist_v_variance

            # Skip frames with very low chroma energy (black/flat frames - valid content)
            if ref_chroma_energy < low_energy_threshold:
                logger.debug(f"Frame {i} has low chroma energy ({ref_chroma_energy:.3f}), skipping")
                continue

            chroma_ratio = dist_chroma_energy / ref_chroma_energy
            chroma_ratios.append(chroma_ratio)
            logger.debug(f"Frame {i} chroma ratio: {chroma_ratio:.3f}")

        # If all frames are low-energy (e.g., all black), consider it valid
        if not chroma_ratios:
            logger.info("All frames have low chroma energy (e.g., black frames), skipping chroma validation")
            return True, "Chroma validation skipped (low-energy content)"

        # Calculate average chroma ratio
        avg_chroma_ratio = np.mean(chroma_ratios)

        logger.info(f"Average chroma quality ratio: {avg_chroma_ratio:.3f}, Threshold: {threshold}")

        if avg_chroma_ratio < threshold:
            return False, f"Chroma quality too low: {avg_chroma_ratio:.3f} < {threshold} (UV channels reduced/degraded)"

        return True, f"Chroma quality validated: {avg_chroma_ratio:.3f}"

    except Exception as e:
        logger.error(f"Error validating chroma quality: {e}")
        return False, f"Error validating chroma: {str(e)}"

>>>>>>> 185c9e06
# Calculate ClipIQA+ inspired score
def calculate_clipiqa_plus_score(frames):
    """Calculate ClipIQA+ inspired score for given frames"""
    device = torch.device('cuda' if torch.cuda.is_available() else 'cpu')
    model = load_quality_model().to(device)
    
    # Preprocessing pipeline
    preprocess = transforms.Compose([
        transforms.ToPILImage(),
        transforms.Resize((224, 224)),
        transforms.ToTensor(),
        transforms.Normalize(mean=[0.485, 0.456, 0.406], std=[0.229, 0.224, 0.225]),
    ])
    
    scores = []
    for frame in frames:
        # Preprocess frame
        frame_tensor = preprocess(frame).unsqueeze(0).to(device)
        
        with torch.no_grad():
            # Extract features using ResNet50
            features = model(frame_tensor)
            
            # Calculate quality metrics
            # 1. Feature magnitude (higher = more complex/rich content)
            feature_magnitude = torch.norm(features, p=2).item()
            
            # 2. Feature variance (higher = more diverse content)
            feature_variance = torch.var(features).item()
            
            # 3. Sharpness estimation using Laplacian variance
            gray_frame = cv2.cvtColor(frame, cv2.COLOR_RGB2GRAY)
            laplacian_var = cv2.Laplacian(gray_frame, cv2.CV_64F).var()
            
            # 4. Contrast estimation
            contrast = np.std(gray_frame)
            
            # Combine metrics with weights (inspired by ClipIQA+ approach)
            # Normalize each metric to [0, 1] range
            norm_magnitude = min(1.0, feature_magnitude / 100.0)
            norm_variance = min(1.0, feature_variance / 1000.0)
            norm_sharpness = min(1.0, laplacian_var / 1000.0)
            norm_contrast = min(1.0, contrast / 100.0)
            
            # Weighted combination (ClipIQA+ inspired weights)
            quality_score = (
                0.3 * norm_magnitude +
                0.25 * norm_variance +
                0.25 * norm_sharpness +
                0.2 * norm_contrast
            )
            
            scores.append(quality_score)
    
    # Return the average score across all frames
    return np.mean(scores)

def calculate_psnr(ref_frame: np.ndarray, dist_frame: np.ndarray) -> float:
    """
    Calculate Peak Signal-to-Noise Ratio (PSNR) between reference and distorted frames.

    Args:
        ref_frame (np.ndarray): The reference video frame.
        dist_frame (np.ndarray): The distorted video frame.

    Returns:
        float: The PSNR value between the reference and distorted frames.
    """
    mse = np.mean((ref_frame - dist_frame) ** 2)
    if mse == 0:
        return 1000  # Maximum PSNR value (perfect similarity)
    return 10 * np.log10((255.0**2) / mse)

def calculate_length_score(content_length):
    """
    Convert content length in seconds to a normalized length score.
    
    Args:
        content_length (float): Video duration in seconds (5-320s)
        
    Returns:
        float: Normalized length score (0-1)
    """
    return math.log(1 + content_length) / math.log(1 + 320)

def calculate_preliminary_score(quality_score, length_score, quality_weight=0.5, length_weight=0.5):
    """
    Calculate the preliminary score from quality and length scores.
    
    Args:
        quality_score (float): Normalized quality score (0-1)
        length_score (float): Normalized length score (0-1)
        quality_weight (float): Weight for quality component (default: 0.5)
        length_weight (float): Weight for length component (default: 0.5)
        
    Returns:
        float: Preliminary combined score (0-1)
    """
    return (quality_score * quality_weight) + (length_score * length_weight)

def calculate_final_score(s_pre):
    """
    Transform preliminary score into final score using exponential function.
    
    Args:
        s_pre (float): Preliminary score (0-1)
        
    Returns:
        float: Final exponentially-transformed score
    """
    return 0.1 * math.exp(6.979 * (s_pre - 0.5))

def sigmoid(x):
    return 1 / (1 + np.exp(-x))

def calculate_quality_score(pieapp_score):
    sigmoid_normalized_score = sigmoid(pieapp_score)
    
    original_at_zero = (1 - (np.log10(sigmoid(0) + 1) / np.log10(3.5))) ** 2.5
    original_at_two = (1 - (np.log10(sigmoid(2.0) + 1) / np.log10(3.5))) ** 2.5
    
    original_value = (1 - (np.log10(sigmoid_normalized_score + 1) / np.log10(3.5))) ** 2.5
    
    scaled_value = 1 - ((original_value - original_at_zero) / (original_at_two - original_at_zero))
    
    return scaled_value

def get_sample_frames(ref_cap, dist_cap, total_frames):
    """
    Get sample frames from both reference and distorted videos.
    
    Args:
        ref_cap: Reference video capture
        dist_cap: Distorted video capture
        total_frames: Total number of frames in the videos
        
    Returns:
        tuple: (ref_frames, dist_frames) - Lists of sampled frames
    """
    # Determine how many frames to sample
    frames_to_sample = min(PIEAPP_SAMPLE_COUNT, total_frames)
    
    # Generate a random starting point that ensures we can get consecutive frames
    # without exceeding the total number of frames
    max_start_frame = total_frames - frames_to_sample
    if max_start_frame <= 0:
        start_frame = 0
    else:
        start_frame = random.randint(0, max_start_frame)
    
    logger.info(f"Sampling {frames_to_sample} consecutive frames starting from frame {start_frame}")
    
    # Extract frames from reference video
    ref_frames = []
    ref_cap.set(cv2.CAP_PROP_POS_FRAMES, start_frame)
    for _ in range(frames_to_sample):
        ret, frame = ref_cap.read()
        if not ret:
            break
        ref_frames.append(frame)
    
    # Extract frames from distorted video
    dist_frames = []
    dist_cap.set(cv2.CAP_PROP_POS_FRAMES, start_frame)
    for _ in range(frames_to_sample):
        ret, frame = dist_cap.read()
        if not ret:
            break
        dist_frames.append(frame)
    
    return ref_frames, dist_frames

def get_frame_count(video_path):
    """
    Get frame count using ffprobe with optimized approach.
    First tries fast metadata read, falls back to frame counting if needed.
    """
    try:
        # Method 1: Fast metadata read (similar to OpenCV speed)
        cmd = [
            "ffprobe",
            "-v", "error",
            "-select_streams", "v:0",
            "-show_entries", "stream=nb_frames",  # Read from metadata (FAST)
            "-of", "default=nokey=1:noprint_wrappers=1",
            video_path
        ]
        result = subprocess.run(
            cmd, 
            capture_output=True, 
            text=True, 
            check=True, 
            timeout=5  # Fast timeout for metadata read
        )
        
        frame_count_str = result.stdout.strip()
        if frame_count_str and frame_count_str != "N/A":
            frame_count = int(frame_count_str)
            logger.debug(f"ffprobe (fast): {video_path} has {frame_count} frames")
            return frame_count
        
        # Method 2: Frame counting fallback (slower but accurate)
        logger.debug(f"Metadata unavailable, counting frames for {video_path}")
        cmd = [
            "ffprobe",
            "-v", "error",
            "-count_frames",  # Actually count frames (SLOWER)
            "-select_streams", "v:0",
            "-show_entries", "stream=nb_read_frames",
            "-of", "default=nokey=1:noprint_wrappers=1",
            video_path
        ]
        result = subprocess.run(
            cmd, 
            capture_output=True, 
            text=True, 
            check=True, 
            timeout=30  # Longer timeout for counting
        )
        frame_count = int(result.stdout.strip())
        logger.debug(f"ffprobe (counted): {video_path} has {frame_count} frames")
        return frame_count
        
    except subprocess.TimeoutExpired:
        logger.error(f"ffprobe timeout for {video_path}")
        raise Exception(f"Frame count timeout: ffprobe took too long")
    except subprocess.CalledProcessError as e:
        logger.error(f"ffprobe failed for {video_path}: {e.stderr}")
        raise Exception(f"Frame count failed: ffprobe error - {e.stderr}")
    except ValueError as e:
        logger.error(f"ffprobe returned invalid frame count for {video_path}: {e}")
        raise Exception(f"Frame count failed: invalid ffprobe output")
    except Exception as e:
        logger.error(f"Unexpected error with ffprobe for {video_path}: {e}")
        raise Exception(f"Frame count failed: {e}")

def is_valid_video(video_path):
    """
    Check if a video file is valid and can be opened using ffprobe.
    Optimized for speed - only checks basic properties without counting frames.
    
    Returns:
        bool: True if video is valid, False otherwise
    """
    try:
        # First check if file exists and has size
        if not os.path.exists(video_path):
            logger.error(f"Video file does not exist: {video_path}")
            return False
        
        file_size = os.path.getsize(video_path)
        if file_size == 0:
            logger.error(f"Video file is empty: {video_path}")
            return False
        
        if file_size < 1024:  # Less than 1KB is suspicious
            logger.warning(f"Video file is very small ({file_size} bytes): {video_path}")
        
        # Use ffprobe to validate video stream (FAST - no frame counting)
        cmd = [
            "ffprobe",
            "-v", "error",
            "-select_streams", "v:0",
            "-show_entries", "stream=codec_type,width,height,duration",  # Basic properties only
            "-of", "csv=p=0",
            video_path
        ]
        result = subprocess.run(
            cmd, 
            capture_output=True, 
            text=True, 
            check=True, 
            timeout=5  # Reduced timeout since we're not counting frames
        )
        
        # Parse output: format is "video,width,height,duration"
        output = result.stdout.strip()
        if not output:
            logger.error(f"ffprobe returned empty output for {video_path}")
            return False
        
        parts = output.split(',')
        if len(parts) < 3:
            logger.error(f"ffprobe validation failed: incomplete output for {video_path}")
            return False
        
        # Check if it's a video stream
        if parts[0] != "video":
            logger.error(f"ffprobe validation failed: not a video file: {video_path}")
            return False
        
        # Check if width and height are valid
        try:
            width = int(parts[1])
            height = int(parts[2])
            if width <= 0 or height <= 0:
                logger.error(f"Invalid video dimensions: {width}x{height} for {video_path}")
                return False
        except (ValueError, IndexError):
            logger.error(f"Could not parse video dimensions for {video_path}")
            return False
        
        # Optionally check duration if available
        if len(parts) > 3 and parts[3]:
            try:
                duration = float(parts[3])
                if duration <= 0:
                    logger.warning(f"Video has invalid duration: {duration}s for {video_path}")
            except ValueError:
                pass  # Duration not critical for validation
        
        return True
        
    except subprocess.TimeoutExpired:
        logger.error(f"ffprobe validation timeout for {video_path}")
        return False
    except subprocess.CalledProcessError as e:
        logger.error(f"ffprobe validation failed for {video_path}: {e.stderr}")
        return False
    except Exception as e:
        logger.error(f"Unexpected error validating {video_path}: {e}")
        return False
        
    except subprocess.TimeoutExpired:
        logger.error(f"ffprobe validation timeout for {video_path}")
        return False
    except subprocess.CalledProcessError as e:
        logger.error(f"ffprobe validation failed for {video_path}: {e.stderr}")
        return False
    except Exception as e:
        logger.error(f"Unexpected error validating {video_path}: {e}")
        return False

<<<<<<< HEAD
def normalize_codec_family(codec_name: str) -> str:
    """
    Normalize codec name to its family for comparison.
    Returns standard ffprobe codec names to match video metadata.

    Args:
        codec_name: The codec name (e.g., "av1", "hevc", "h265", "h264")

    Returns:
        Normalized codec family name matching ffprobe output (e.g., "av1", "hevc", "h264", "vp9")
    """
    codec_lower = codec_name.lower().strip()

    # AV1 variants
    if any(variant in codec_lower for variant in ["av1", "libaom", "libsvtav1", "svt-av1"]):
        return "av1"

    # H.265/HEVC variants (ffprobe returns "hevc", not "h265")
    if any(variant in codec_lower for variant in ["hevc", "h265", "x265", "libx265"]):
        return "hevc"

    # H.264/AVC variants
    if any(variant in codec_lower for variant in ["h264", "avc", "x264", "libx264"]):
        return "h264"

    # VP9 variants
    if "vp9" in codec_lower or "libvpx-vp9" in codec_lower:
        return "vp9"

    # VP8 variants
    if "vp8" in codec_lower or "libvpx" in codec_lower:
        return "vp8"

    # Return as-is if no match (for future codecs)
    return codec_lower

def validate_dist_encoding_settings(dist_path: str, ref_path: str, task: str, target_codec: str = "av1",
                                    codec_mode: str = "CRF", target_bitrate: float = 10.0):
=======


def validate_dist_encoding_settings(dist_path: str, ref_path: str, task: str):
>>>>>>> 185c9e06
    """
    Validate that distorted video uses specific encoding settings.

    Args:
        dist_path: Path to the distorted video
        ref_path: Path to the reference video
        task: Task type ("compression" or "upscaling")
        target_codec: Target codec family (av1, hevc, h264, etc.)
        codec_mode: Codec mode (CRF, CBR, or VBR)
        target_bitrate: Target bitrate in Mbps (only validated for CBR and VBR modes)
    """
    try:
        # Enhanced ffprobe to capture both stream and format encoder tags, including bitrate
        cmd = [
            "ffprobe",
            "-v", "error",
            "-select_streams", "v:0",
            "-show_entries", "stream=codec_name,profile,level,sample_aspect_ratio,pix_fmt,"
                           "width,height,r_frame_rate,color_space,color_primaries,color_transfer,bit_rate",
            "-show_entries", "format=tags=encoder",
            "-show_format",
            "-of", "json",
            dist_path
        ]
        
        result = subprocess.run(cmd, capture_output=True, text=True, check=True, timeout=10)
        info = json.loads(result.stdout)
        
        video_stream = info.get("streams", [{}])[0]
        format_info = info.get("format", {})
        format_tags = format_info.get("tags", {})
        
        codec = video_stream.get("codec_name", "")
        profile = video_stream.get("profile", "")
        level = video_stream.get("level")
        sar = video_stream.get("sample_aspect_ratio", "1:1")
        pix_fmt = video_stream.get("pix_fmt", "")
        width = video_stream.get("width", 0)
        height = video_stream.get("height", 0)
        container = format_info.get("format_name", "")
        fps_str = video_stream.get("r_frame_rate", "0/1")
        encoder_tag = ""

<<<<<<< HEAD
        # Get bitrate (prefer stream-level, fallback to format-level)
        bit_rate = video_stream.get("bit_rate") or format_info.get("bit_rate")
        bit_rate_mbps = None
        if bit_rate:
            bit_rate = int(bit_rate)  # Convert to integer (bits per second)
            bit_rate_mbps = bit_rate / 1_000_000  # Megabits per second
            logger.info(f"Distorted video bitrate: {bit_rate_mbps:.2f} Mbps")

=======
        
>>>>>>> 185c9e06
        # Colorspace properties
        dist_color_space = video_stream.get("color_space", None)
        dist_color_primaries = video_stream.get("color_primaries", None)
        dist_color_transfer = video_stream.get("color_transfer", None)

        # Check encoder tags
        stream_tags = video_stream.get("tags", {})
        encoder_tag = stream_tags.get("encoder", "").lower() or format_tags.get("encoder", "").lower()

        errors = []

        # Validate bitrate for CBR and VBR modes (skip for CRF mode)
        if codec_mode and codec_mode.upper() in ["CBR", "VBR"]:
            if bit_rate_mbps is None:
                errors.append(f"Bitrate information missing for {codec_mode} mode")
            else:
                # Allow up to 10% difference between target and actual bitrate
                bitrate_tolerance = 0.10  # 10%
                lower_bound = target_bitrate * (1 - bitrate_tolerance)
                upper_bound = target_bitrate * (1 + bitrate_tolerance)

                if bit_rate_mbps < lower_bound or bit_rate_mbps > upper_bound:
                    errors.append(
                        f"Bitrate mismatch for {codec_mode} mode: expected {target_bitrate:.2f} Mbps "
                        f"(±10%), got {bit_rate_mbps:.2f} Mbps (allowed range: {lower_bound:.2f}-{upper_bound:.2f} Mbps)"
                    )
                else:
                    logger.info(f"✅ Bitrate validation passed for {codec_mode} mode: {bit_rate_mbps:.2f} Mbps (target: {target_bitrate:.2f} Mbps)")
        elif codec_mode and codec_mode.upper() == "CRF":
            logger.info(f"ℹ️ Bitrate check skipped for CRF mode (quality-based encoding)")
        else:
            logger.warning(f"⚠️ Unknown codec mode: {codec_mode}, skipping bitrate validation")

        ref_fps_str = get_video_fps(ref_path, original_str=True)
        if fps_str != ref_fps_str:
            errors.append(f"FPS must be {ref_fps_str}, got {fps_str}")

        if task == "compression":
            ref_width, ref_height = get_video_dimensions(ref_path)
            if width != ref_width or height != ref_height:
                errors.append(f"Resolution must be {ref_width}x{ref_height}, got {width}x{height}")

        # REQUIRED encoding checks
        # Normalize both the detected codec and target codec to family names
        detected_codec_family = normalize_codec_family(codec)
        expected_codec_family = normalize_codec_family(target_codec) if task == "compression" else "hevc"

        if task == "compression":
            if detected_codec_family != expected_codec_family:
                errors.append(f"Codec must be {expected_codec_family} (got {codec} which normalizes to {detected_codec_family})")
        elif task == "upscaling" and detected_codec_family != "hevc":
            errors.append(f"Codec must be hevc for upscaling, got {codec}")
        if "ivf" in container.lower():
            errors.append("Container must be MP4, got IVF (incompatible for concatenation)")
        if container not in ["mov,mp4,m4a,3gp,3g2,mj2", "mp4", "isom"]:
            errors.append(f"Container must be proper MP4, got {container}")

        # Profile validation based on codec family
        if detected_codec_family == "av1" and profile != "Main":
            errors.append(f"AV1 profile must be 'Main', got {profile}")
        elif detected_codec_family == "hevc" and profile not in ["Main", "Main 10"]:
            errors.append(f"HEVC profile must be 'Main' or 'Main 10', got {profile}")
        elif detected_codec_family == "h264" and profile not in ["Main", "High", "Baseline"]:
            errors.append(f"H.264 profile must be 'Main', 'High', or 'Baseline', got {profile}")
        if sar != "1:1":
            errors.append(f"Sample aspect ratio must be 1:1, got {sar}")
        if pix_fmt != "yuv420p":
            errors.append(f"Pixel format must be yuv420p, got {pix_fmt}")

        # Colorspace validation
        if ref_path and os.path.exists(ref_path):
            try:
                # Get reference colorspace
                ref_cmd = [
                    "ffprobe", "-v", "error", "-select_streams", "v:0",
                    "-show_entries", "stream=color_space,color_primaries,color_transfer",
                    "-of", "json", ref_path
                ]
                ref_result = subprocess.run(ref_cmd, capture_output=True, text=True, 
                                          timeout=5, check=True)
                ref_info = json.loads(ref_result.stdout)
                ref_stream = ref_info.get("streams", [{}])[0]
                
                ref_color_space = ref_stream.get("color_space", None)
                ref_color_primaries = ref_stream.get("color_primaries", None)
                ref_color_transfer = ref_stream.get("color_transfer", None)
                
                # Colorspace - mismatch affects color accuracy
                if (ref_color_space and dist_color_space and 
                    ref_color_space != dist_color_space):
                    errors.append(f"color_space mismatch, reference: {ref_color_space}, distorted: {dist_color_space}")
                
                # Transfer characteristics - mismatch affects VMAF significantly
                if (ref_color_transfer and dist_color_transfer and 
                    ref_color_transfer != dist_color_transfer):
                    errors.append(f"color_transfer mismatch, reference: {ref_color_transfer}, distorted: {dist_color_transfer}")
                
                # Primaries - less critical but still affects color accuracy
                if (ref_color_primaries and dist_color_primaries and 
                    ref_color_primaries != dist_color_primaries):
                    errors.append(f"color_primaries mismatch, reference: {ref_color_primaries}, distorted: {dist_color_primaries}")

                logger.warning(f"  Ref: space={ref_color_space}, primaries={ref_color_primaries}, transfer={ref_color_transfer}")
                logger.warning(f"  Dist: space={dist_color_space}, primaries={dist_color_primaries}, transfer={dist_color_transfer}")
                    # NOT a hard fail - allows innovation in HDR/Dolby Vision/etc.
                
            except subprocess.CalledProcessError:
                logger.warning("Could not read reference colorspace info")
        
        # SVT-AV1 detection, only logging for now
        is_svtav1 = any(keyword in encoder_tag for keyword in [
            "libsvtav1", "svt-av1", "svtav1"
        ])
        # # AV1 Level validation (FFmpeg uses internal integer levels)
        # av1_level_valid = False
        # if level is not None:
        #     # FFmpeg level 12 ≈ AV1 Level 5.1 (4K), map roughly
        #     # This is internal FFmpeg representation, not spec levels
        #     if isinstance(level, int) and level >= 8:  # Reasonable minimum for HD+
        #         av1_level_valid = True
        #     else:
        #         errors.append(f"AV1 level {level} too low for practical use")
        # else:
        #     # Level missing is acceptable if other params valid
        #     logger.warning("AV1 level not specified in metadata")
        
        # Encoder preference validation (not blocking)
        
        if is_svtav1:
            logger.info(f"✅ SVT-AV1 encoder detected: {encoder_tag}")
        elif encoder_tag:
            other_av1_encoders = ["libaom-av1", "rav1e", "libdav1d"]
            is_known_av1 = any(other in encoder_tag for other in other_av1_encoders)
            if is_known_av1:
                logger.info(f"ℹ️ Known AV1 encoder: {encoder_tag}")
            else:
                logger.warning(f"⚠️ Unknown encoder: {encoder_tag}")
        else:
            logger.warning("⚠️ No encoder tag found")
        
        logger.debug(f"Video analysis: {width}x{height}@{fps_str}, {codec}/{profile}, "
                    f"container={container}, color_space={dist_color_space}, "
                    f"SVT-AV1={is_svtav1}")
        
        if errors:
            return False, "; ".join(errors)
        
        color_info = f"space={dist_color_space or 'default'}" if dist_color_space else ""
        encoder_status = "SVT-AV1" if is_svtav1 else "Other AV1"
        return True, f"Valid encoding ({encoder_status}, {width}x{height}, {color_info}, level {level})"
        
    except subprocess.CalledProcessError as e:
        return False, f"ffprobe failed: {e.stderr}"
    except Exception as e:
        return False, f"Validation error: {str(e)}"

def get_video_dimensions(video_path):
    """
    Get video dimensions (width, height) using ffprobe.
    This avoids OpenCV's AV1 decoder warnings.
    
    Returns:
        tuple: (width, height) or (None, None) if failed
    """
    try:
        cmd = [
            "ffprobe",
            "-v", "error",
            "-select_streams", "v:0",
            "-show_entries", "stream=width,height",
            "-of", "csv=p=0",
            video_path
        ]
        result = subprocess.run(cmd, capture_output=True, text=True, check=True, timeout=5)
        width, height = map(int, result.stdout.strip().split(','))
        return width, height
    except Exception as e:
        logger.warning(f"ffprobe dimension check failed for {video_path}: {e}")
        return None, None

def get_video_fps(video_path, original_str=False):
    """
    Get video FPS using ffprobe.
    This avoids OpenCV's AV1 decoder warnings.
    
    Returns:
        float: FPS or None if failed
    """
    try:
        cmd = [
            "ffprobe",
            "-v", "error",
            "-select_streams", "v:0",
            "-show_entries", "stream=r_frame_rate",
            "-of", "default=noprint_wrappers=1:nokey=1",
            video_path
        ]
        result = subprocess.run(cmd, capture_output=True, text=True, check=True, timeout=5)
        # r_frame_rate returns format like "30000/1001" or "30/1"
        fps_str = result.stdout.strip()
        if original_str:
            return fps_str
        if '/' in fps_str:
            num, den = map(int, fps_str.split('/'))
            return num / den
        return float(fps_str)
    except Exception as e:
        logger.warning(f"ffprobe FPS check failed for {video_path}: {e}")
        return None

def calculate_pieapp_score_on_samples(ref_frames, dist_frames):
    """
    Calculate PIE-APP score on sampled frames without creating temporary files.
    
    Args:
        ref_frames: List of reference frames
        dist_frames: List of distorted frames
        
    Returns:
        float: Average PIE-APP score
    """
    if not ref_frames:
        logger.info("No ref frames to process")
        return -100
    
    if not dist_frames:
        logger.info("No dist frames to process")
        return 2.0
    
    class FrameProvider:
        def __init__(self, frames):
            self.frames = frames
            self.current_frame = 0
            self.frame_count = len(frames)
        
        def read(self):
            if self.current_frame < self.frame_count:
                frame = self.frames[self.current_frame]
                self.current_frame += 1
                return True, frame
            return False, None
        
        def get(self, prop_id):
            if prop_id == cv2.CAP_PROP_FRAME_COUNT:
                return self.frame_count
            return 0
        
        def set(self, prop_id, value):
            if prop_id == cv2.CAP_PROP_POS_FRAMES:
                self.current_frame = int(value) if value < self.frame_count else self.frame_count
                return True
            return False
        
        def release(self):
            # Nothing to release
            pass
        
        def isOpened(self):
            return self.frame_count > 0
    
    ref_provider = FrameProvider(ref_frames)
    dist_provider = FrameProvider(dist_frames)
    
    try:
        score = calculate_pieapp_score(ref_provider, dist_provider, frame_interval=1)
        return score
    except Exception as e:
        logger.error(f"Error calculating PieAPP score on frames: {str(e)}")
        return -100

def upscale_video(input_path, scale_factor=2):
    """
    Upscales a video using FFmpeg by the specified scale factor.
    
    Args:
        input_path (str): Path to the input video file
        scale_factor (int): Factor by which to upscale the video (default: 2)
        
    Returns:
        str: Path to the upscaled video file
    """
    filename, extension = os.path.splitext(input_path)
    output_path = f"{filename}_upscaled{extension}"
    
    # Get video dimensions using ffprobe (avoids AV1 warnings)
    width, height = get_video_dimensions(input_path)
    if width is None or height is None:
        raise ValueError(f"Could not get video dimensions for {input_path}")
    
    new_width = width * scale_factor
    new_height = height * scale_factor
    
    cmd = [
        "ffmpeg",
        "-i", input_path,
        "-vf", f"scale={new_width}:{new_height}",
        "-c:v", "libx264",
        "-preset", "medium",  
        "-crf", "18",         
        "-an",
        output_path
    ]
    
    try:
        subprocess.run(cmd, check=True, stdout=subprocess.PIPE, stderr=subprocess.PIPE)
        logger.info(f"Successfully upscaled video to {new_width}x{new_height}")
        return output_path
    except subprocess.CalledProcessError as e:
        logger.error(f"Error upscaling video: {e}")
        return input_path

@app.post("/score_upscaling_synthetics")
async def score_upscaling_synthetics(request: UpscalingScoringRequest) -> UpscalingScoringResponse:
    logger.info("#################### 🤖 start upscaling request scoring ####################")

    start_time = time.time()
    quality_scores = []
    length_scores = []
    final_scores = []
    vmaf_scores = []
    pieapp_scores = []
    reasons = []

    if len(request.reference_paths) != len(request.distorted_urls):
        raise HTTPException(
            status_code=400, 
            detail="Number of reference paths must match number of distorted URLs"
        )
    
    if len(request.uids) != len(request.distorted_urls):
        raise HTTPException(
            status_code=400, 
            detail="Number of UIDs must match number of distorted URLs"
        )
    
    if len(request.payload_urls) != len(request.distorted_urls):
        raise HTTPException(
            status_code=400, 
            detail="Number of payload URLs must match number of distorted URLs"
        )

    for idx, (ref_path, dist_url, payload_url, uid, video_id, uploaded_object_name, content_length, task_type) in enumerate(zip(
        request.reference_paths, 
        request.distorted_urls, 
        request.payload_urls,
        request.uids,
        request.video_ids,
        request.uploaded_object_names,
        request.content_lengths,
        request.task_types
    )):
        try:
            logger.info(f"🧩 Processing pair {idx+1}/{len(request.distorted_urls)}: UID {uid} 🧩")
            
            uid_start_time = time.time()  # Start time for this UID

            ref_y4m_path = None
            dist_path = None
            payload_path = None

            scale_factor = 2
            if task_type == "SD24K":
                scale_factor = 4

            logger.info(f"scale factor: {scale_factor}")

            # Validate reference video using ffprobe (avoids AV1 warnings)
            if not is_valid_video(ref_path):
                # Add diagnostic information
                file_exists = os.path.exists(ref_path)
                file_size = os.path.getsize(ref_path) if file_exists else 0
                
                logger.error(f"Error opening reference video file {ref_path}.")
                logger.info(f"  File exists: {file_exists}")
                logger.info(f"  File size: {file_size} bytes")
                logger.info(f"  Current working directory: {os.getcwd()}")
                logger.info(f"  Assigning score of 0.")
                
                vmaf_scores.append(0.0)
                pieapp_scores.append(0.0)
                quality_scores.append(0.0)
                length_scores.append(0.0)
                final_scores.append(-100)
                reasons.append(f"error opening reference video file: {ref_path} (exists: {file_exists}, size: {file_size})")
                continue
            
            try:
                dist_path, download_time = await download_video(dist_url, request.verbose)
            except Exception as e:
                error_msg = f"Failed to download distorted video from {dist_url}: {str(e)}"
                logger.error(f"{error_msg}. Assigning score of 0.")
                vmaf_scores.append(0.0)
                pieapp_scores.append(0.0)
                quality_scores.append(0.0)
                length_scores.append(0.0)
                final_scores.append(0.0)
                reasons.append("failed to download video file from url")
                continue

            try:
                payload_path, download_time = await download_video(payload_url, request.verbose)
            except Exception as e:
                error_msg = f"Failed to download payload video from {payload_path}: {str(e)}"
                logger.error(f"{error_msg}. Assigning score of 0.")
                vmaf_scores.append(0.0)
                pieapp_scores.append(0.0)
                quality_scores.append(0.0)
                length_scores.append(0.0)
                final_scores.append(0.0)
                reasons.append("failed to download video file from url")
                continue

            step_time = time.time() - uid_start_time

            # Validate video using ffprobe (avoids AV1 warnings)
            if not is_valid_video(dist_path):
                logger.error(f"Error opening distorted video file from {dist_url}. Assigning score of 0.")
                vmaf_scores.append(0.0)
                pieapp_scores.append(0.0)
                quality_scores.append(0.0)
                length_scores.append(0.0)
                final_scores.append(0.0)
                reasons.append("error opening distorted video file")
                if dist_path and os.path.exists(dist_path):
                    os.unlink(dist_path)
                continue

            # === RESOLUTION CHECK ===
            dist_width, dist_height = get_video_dimensions(dist_path)
            logger.info(f"Distorted video resolution: {dist_width}x{dist_height}")
            ref_width, ref_height = get_video_dimensions(payload_path)
            logger.info(f"Reference video resolution: {ref_width}x{ref_height}")
            expected_width = ref_width * scale_factor
            expected_height = ref_height * scale_factor
            
            if dist_width != expected_width or dist_height != expected_height:
                logger.info(f"resolution mismatch: expected {expected_width}x{expected_height}, got {dist_width}x{dist_height}. penalizing miner.")
                reasons.append("MINER FAILURE: incorrect upscaling resolution")
                vmaf_scores.append(0.0)
                pieapp_scores.append(0.0)
                quality_scores.append(0.0)
                length_scores.append(0.0)
                final_scores.append(0.0)  # 0 = miner penalty
                continue
            logger.info(f"Resolution check passed: expected {expected_width}x{expected_height}, got {dist_width}x{dist_height}.")

            # Only log success after confirming the file was validated
            step_time = time.time() - uid_start_time
            logger.info(f"♎️ 1. Validated reference video and miner output in {step_time:.2f} seconds. Total time: {step_time:.2f} seconds.")

            ref_total_frames = get_frame_count(ref_path)
            step_time = time.time() - uid_start_time
            logger.info(f"♎️ 2. Retrieved reference video frame count ({ref_total_frames}) in {step_time:.2f} seconds. Total time: {step_time:.2f} seconds.")

            if ref_total_frames < 10:
                logger.info(f"Video must contain at least 10 frames. Assigning score of 0.")
                vmaf_scores.append(0.0)
                pieapp_scores.append(0.0)
                quality_scores.append(0.0)
                length_scores.append(0.0)
                final_scores.append(-100)
                reasons.append("reference video has fewer than 10 frames")
                continue

            sample_size = min(PIEAPP_SAMPLE_COUNT, ref_total_frames)
            max_start_frame = ref_total_frames - sample_size
            start_frame = 0 if max_start_frame <= 0 else random.randint(0, max_start_frame)

            logger.info(f"Selected frame range for pieapp score {idx+1}: {start_frame} to {start_frame + sample_size - 1}")
            step_time = time.time() - uid_start_time
            logger.info(f"♎️ 3. Selected frame range in {step_time:.2f} seconds. Total time: {step_time:.2f} seconds.")

            # Open video with OpenCV only when needed for frame extraction
            ref_cap = cv2.VideoCapture(ref_path)
            ref_frames = []
            ref_cap.set(cv2.CAP_PROP_POS_FRAMES, start_frame)
            for _ in range(sample_size):
                ret, frame = ref_cap.read()
                if not ret:
                    break
                ref_frames.append(frame)
            ref_cap.release()
            step_time = time.time() - uid_start_time
            logger.info(f"♎️ 4. Extracted sampled frames from reference video in {step_time:.2f} seconds. Total time: {step_time:.2f} seconds.")

            # Validate encoding settings (MUST be AV1 in proper MP4 with specific params)
            is_valid_encoding, encoding_msg = validate_dist_encoding_settings(dist_path, ref_path, task="upscaling")
            if not is_valid_encoding:
                logger.error(f"Invalid encoding settings for distorted video {dist_path}: {encoding_msg}")
                logger.info(f"  Required: AV1 codec, Main profile, yuv420p, MP4 container, 1:1 SAR")
                vmaf_scores.append(0.0)
                pieapp_scores.append(0.0)
                quality_scores.append(0.0)
                length_scores.append(0.0)
                final_scores.append(0.0)
                reasons.append(f"invalid encoding settings: {encoding_msg}")
                continue
            step_time = time.time() - uid_start_time
            logger.info(f"♎️ 5. Validated encoding settings ({encoding_msg}) in {step_time:.2f} seconds.")

            random_frames = sorted(random.sample(range(ref_total_frames), VMAF_SAMPLE_COUNT))
            logger.info(f"Randomly selected {VMAF_SAMPLE_COUNT} frames for VMAF score: frame list: {random_frames}")
            step_time = time.time() - uid_start_time
            logger.info(f"♎️ 6. Selected random frames for VMAF in {step_time:.2f} seconds. Total time: {step_time:.2f} seconds.")

            ref_y4m_path = convert_mp4_to_y4m(ref_path, random_frames)
            logger.info("The reference video has been successfully converted to Y4M format.")
            step_time = time.time() - uid_start_time
            logger.info(f"♎️ 7. Converted reference video to Y4M in {step_time:.2f} seconds. Total time: {step_time:.2f} seconds.")

            if len(dist_url) < 10:
                logger.info(f"Wrong dist download URL: {dist_url}. Assigning score of 0.")
                vmaf_scores.append(0.0)
                pieapp_scores.append(0.0)
                quality_scores.append(0.0)
                length_scores.append(0.0)
                final_scores.append(0.0)
                reasons.append("Invalid download URL: the distorted video download URL must be at least 10 characters long.")
                continue

            step_time = time.time() - uid_start_time
            logger.info(f"♎️ 8. Validated distorted video in {step_time:.2f} seconds. Total time: {step_time:.2f} seconds.")

            # Get frame count using ffprobe (no AV1 warnings)
            dist_total_frames = get_frame_count(dist_path)

            logger.info(f"Distorted video has {dist_total_frames} frames.")
            step_time = time.time() - uid_start_time
            logger.info(f"♎️ 9. Retrieved distorted video frame count in {step_time:.2f} seconds. Total time: {step_time:.2f} seconds.")

            if abs(dist_total_frames - ref_total_frames) > FRAME_TOLERANCE:
                logger.info(
                    f"Video length mismatch for pair {idx+1}: ref({ref_total_frames}) != dist({dist_total_frames}) & frame_tolerance({FRAME_TOLERANCE}). Assigning score of 0."
                )
                vmaf_scores.append(0.0)
                pieapp_scores.append(0.0)
                quality_scores.append(0.0)
                length_scores.append(0.0)
                final_scores.append(0.0)
                reasons.append("video length mismatch")
                if dist_path and os.path.exists(dist_path):
                    os.unlink(dist_path)
                continue

            # Calculate VMAF
            try:
                vmaf_start = time.time()
                vmaf_score = calculate_vmaf(ref_y4m_path, dist_path, random_frames, neg_model=False)
                vmaf_calc_time = time.time() - vmaf_start
                logger.info(f"☣️☣️ VMAF calculation took {vmaf_calc_time:.2f} seconds.")

                step_time = time.time() - uid_start_time
                logger.info(f"♎️ 10. Completed VMAF calculation in {step_time:.2f} seconds. Total time: {step_time:.2f} seconds.")

                if vmaf_score is not None:
                    vmaf_scores.append(vmaf_score)
                else:
                    vmaf_score = 0.0
                    vmaf_scores.append(vmaf_score)
                logger.info(f"🎾 VMAF score is {vmaf_score}")
            except Exception as e:
                vmaf_scores.append(0.0)
                pieapp_scores.append(0.0)
                quality_scores.append(0.0)
                length_scores.append(0.0)
                final_scores.append(0.0)
                reasons.append("failed to calculate VMAF score due to video dimension mismatch")
                logger.error(f"Error calculating VMAF score: {e}")
                continue

            if vmaf_score / 100 < VMAF_THRESHOLD:
                logger.info(f"VMAF score is too low, giving zero score, current VMAF score: {vmaf_score}")
                pieapp_scores.append(0.0)
                quality_scores.append(0.0)
                length_scores.append(0.0)
                final_scores.append(0.0)
                reasons.append(f"VMAF score is too low, current VMAF score: {vmaf_score}")
                continue

            # Open video with OpenCV only when needed for frame extraction
            dist_cap = cv2.VideoCapture(dist_path)
            
            # Extract distorted frames
            dist_frames = []
            dist_cap.set(cv2.CAP_PROP_POS_FRAMES, start_frame)
            for _ in range(sample_size):
                ret, frame = dist_cap.read()
                if not ret:
                    break
                dist_frames.append(frame)
            step_time = time.time() - uid_start_time
            logger.info(f"♎️ 11. Extracted sampled frames from distorted video in {step_time:.2f} seconds. Total time: {step_time:.2f} seconds.")

            # Calculate PieAPP score
            pieapp_score = calculate_pieapp_score_on_samples(ref_frames, dist_frames)
            step_time = time.time() - uid_start_time
            logger.info(f"♎️ 12. Calculated PieAPP score in {step_time:.2f} seconds. Total time: {step_time:.2f} seconds.")
            logger.info(f"🎾 PieAPP score is {pieapp_score}")

            if pieapp_score == -100:
                logger.error(f"Uncertain error in pieapp calculation")
                pieapp_scores.append(0.0)
                quality_scores.append(0.0)
                length_scores.append(0.0)
                final_scores.append(-100)
                reasons.append("Uncertain error in pieapp calculation")
                dist_cap.release()
                continue

            pieapp_scores.append(pieapp_score)
            s_q = calculate_quality_score(pieapp_score)
            logger.info(f"🏀 Quality score is {s_q}")

            dist_cap.release()

            s_l = calculate_length_score(content_length)

            s_pre = calculate_preliminary_score(s_q, s_l)

            s_f = calculate_final_score(s_pre)

            quality_scores.append(s_q)
            length_scores.append(s_l)
            final_scores.append(s_f)
            reasons.append("success")

            step_time = time.time() - uid_start_time
            logger.info(f"🛑 Processed one UID in {step_time:.2f} seconds.")

        except Exception as e:
            error_msg = f"Failed to process video from {dist_url}: {str(e)}"
            logger.error(f"{error_msg}. Assigning score of 0.")
            vmaf_scores.append(0.0)
            pieapp_scores.append(0.0)
            quality_scores.append(0.0)
            length_scores.append(0.0)
            final_scores.append(0.0)
            reasons.append("failed to process video")

        finally:
            # Clean up resources for this pair
            # ref_cap is released immediately after use for frame extraction
            if ref_y4m_path and os.path.exists(ref_y4m_path):
                os.unlink(ref_y4m_path)
            if dist_path and os.path.exists(dist_path):
                os.unlink(dist_path)
            if payload_path and os.path.exists(payload_path):
                os.unlink(payload_path)

            # Delete the uploaded object
            storage_client.delete_file(uploaded_object_name)

    for ref_path in request.reference_paths:
        if os.path.exists(ref_path):
            os.unlink(ref_path)

    # tmp_directory = "/tmp"
    # try:
    #     logger.info("🧹 Cleaning up temporary files in /tmp...")
    #     for file_path in glob.glob(os.path.join(tmp_directory, "*.mp4")):
    #         os.remove(file_path)
    #         logger.info(f"Deleted: {file_path}")
    #     for file_path in glob.glob(os.path.join(tmp_directory, "*.y4m")):
    #         os.remove(file_path)
    #         logger.info(f"Deleted: {file_path}")
    # except Exception as e:
    #     logger.error(f"⚠️ Error during cleanup: {e}")

    processed_time = time.time() - start_time
    logger.info(f"Completed batch scoring of {len(request.distorted_urls)} pairs within {processed_time:.2f} seconds")
    logger.info(f"🍉🍉🍉 Calculated final scores: {final_scores} 🍉🍉🍉")
    
    return UpscalingScoringResponse(
        vmaf_scores=vmaf_scores,
        pieapp_scores=pieapp_scores,
        quality_scores=quality_scores,
        length_scores=length_scores,
        final_scores=final_scores,
        reasons=reasons
    )

@app.post("/score_compression_synthetics")
async def score_compression_synthetics(request: CompressionScoringRequest) -> CompressionScoringResponse:
    logger.info("#################### 🤖 start compression request scoring ####################")
    start_time = time.time()
    compression_rates = []
    final_scores = []
    vmaf_scores = []
    reasons = []

    if len(request.reference_paths) != len(request.distorted_urls):
        raise HTTPException(
            status_code=400, 
            detail="Number of reference paths must match number of distorted URLs"
        )
    
    if len(request.uids) != len(request.distorted_urls):
        raise HTTPException(
            status_code=400, 
            detail="Number of UIDs must match number of distorted URLs"
        )

    for idx, (ref_path, dist_url, uid, video_id, uploaded_object_name) in enumerate(zip(
        request.reference_paths, 
        request.distorted_urls, 
        request.uids,
        request.video_ids,
        request.uploaded_object_names,
    )):
        try:
            logger.info(f"🧩 Processing pair {idx+1}/{len(request.distorted_urls)}: UID {uid} 🧩")
            
            uid_start_time = time.time()  # Start time for this UID
            vmaf_threshold = request.vmaf_thresholds[idx]
            
            ref_y4m_path = None
            dist_path = None
            dist_y4m_path = None

            # Validate reference video using ffprobe (avoids AV1 warnings)
            if not is_valid_video(ref_path):
                # Add diagnostic information
                file_exists = os.path.exists(ref_path)
                file_size = os.path.getsize(ref_path) if file_exists else 0
                
                logger.error(f"Error opening reference video file {ref_path}.")
                logger.info(f"  File exists: {file_exists}")
                logger.info(f"  File size: {file_size} bytes")
                logger.info(f"  Current working directory: {os.getcwd()}")
                logger.info(f"  Assigning score of 0.")
                
                vmaf_scores.append(0.0)
                compression_rates.append(0.9999)   # No compression achieved
                final_scores.append(-100)
                reasons.append(f"error opening reference video file: {ref_path} (exists: {file_exists}, size: {file_size})")
                continue
            
            # Only log success after confirming the file was validated
            step_time = time.time() - uid_start_time
            logger.info(f"♎️ 1. Validated reference video in {step_time:.2f} seconds. Total time: {step_time:.2f} seconds.")

            ref_total_frames = get_frame_count(ref_path)
            step_time = time.time() - uid_start_time
            logger.info(f"♎️ 2. Retrieved reference video frame count ({ref_total_frames}) in {step_time:.2f} seconds. Total time: {step_time:.2f} seconds.")

            if ref_total_frames < 10:
                logger.error(f"Video must contain at least 10 frames. Assigning score of 0.")
                vmaf_scores.append(0.0)
                compression_rates.append(0.9999)   # No compression achieved
                final_scores.append(-100)
                reasons.append("reference video has fewer than 10 frames")
                continue

            # Get reference video file size for compression rate calculation
            ref_file_size = os.path.getsize(ref_path)
            logger.info(f"Reference video file size: {ref_file_size} bytes")

            if len(dist_url) < 10:
                logger.error(f"Wrong dist download URL: {dist_url}. Assigning score of 0.")
                vmaf_scores.append(0.0)
                compression_rates.append(0.9999)   # No compression achieved
                final_scores.append(0.0)
                reasons.append("Invalid download URL: the distorted video download URL must be at least 10 characters long.")
                continue

            try:
                dist_path, download_time = await download_video(dist_url, request.verbose)
            except Exception as e:
                error_msg = f"Failed to download video from {dist_url}: {str(e)}"
                logger.error(f"{error_msg}. Assigning score of 0.")
                vmaf_scores.append(0.0)
                compression_rates.append(0.9999)   # No compression achieved
                final_scores.append(0.0)
                reasons.append(error_msg)
                continue

            step_time = time.time() - uid_start_time
            logger.info(f"♎️ 3. Downloaded distorted video in {step_time:.2f} seconds. Total time: {step_time:.2f} seconds.")

            # Validate video using ffprobe (avoids AV1 warnings)
            if not is_valid_video(dist_path):
                logger.error(f"Error opening distorted video file from {dist_url}. Assigning score of 0.")
                vmaf_scores.append(0.0)
                compression_rates.append(0.9999)   # No compression achieved
                final_scores.append(0.0)
                reasons.append("error opening distorted video file")
                if dist_path and os.path.exists(dist_path):
                    os.unlink(dist_path)
                continue

            step_time = time.time() - uid_start_time
            logger.info(f"♎️ 4. Validated distorted video in {step_time:.2f} seconds. Total time: {step_time:.2f} seconds.")

            # Validate encoding settings (codec must match target_codec)
            target_codec = request.target_codec or "av1"
            codec_mode = request.codec_mode or "CRF"
            target_bitrate = request.target_bitrate or 10.0

            is_valid_encoding, encoding_msg = validate_dist_encoding_settings(
                dist_path, ref_path, task="compression",
                target_codec=target_codec, codec_mode=codec_mode, target_bitrate=target_bitrate
            )
            if not is_valid_encoding:
                logger.error(f"Invalid encoding settings for distorted video {dist_path}: {encoding_msg}")
                logger.info(f"  Required: {target_codec} codec family, proper profile, yuv420p, MP4 container, 1:1 SAR")
                vmaf_scores.append(0.0)
                compression_rates.append(0.9999) 
                final_scores.append(0.0)
                reasons.append(f"invalid encoding settings: {encoding_msg}")
                if dist_path and os.path.exists(dist_path):
                    os.unlink(dist_path)
                continue

            step_time = time.time() - uid_start_time
            logger.info(f"♎️ 4.5. Validated encoding settings ({encoding_msg}) in {step_time:.2f} seconds.")

            dist_total_frames = get_frame_count(dist_path)

            logger.info(f"Distorted video has {dist_total_frames} frames.")
            step_time = time.time() - uid_start_time
            logger.info(f"♎️ 5. Retrieved distorted video frame count in {step_time:.2f} seconds. Total time: {step_time:.2f} seconds.")

            if abs(dist_total_frames - ref_total_frames) > FRAME_TOLERANCE:
                logger.error(
                    f"Video length mismatch for pair {idx+1}: ref({ref_total_frames}) != dist({dist_total_frames}) & frame_tolerance({FRAME_TOLERANCE}). Assigning score of 0."
                )
                vmaf_scores.append(0.0)
                compression_rates.append(0.9999)   # No compression achieved
                final_scores.append(0.0)
                reasons.append("video length mismatch")
                if dist_path and os.path.exists(dist_path):
                    os.unlink(dist_path)
                continue

            # Get distorted video file size for compression rate calculation
            dist_file_size = os.path.getsize(dist_path)
            logger.info(f"Distorted video file size: {dist_file_size} bytes")

            # Calculate compression rate BEFORE VMAF calculation
            if ref_file_size > 0 and dist_file_size < ref_file_size:
                compression_rate = dist_file_size / ref_file_size
                logger.info(f"Compression rate: {compression_rate:.4f} ({dist_file_size}/{ref_file_size})")
            else:
                compression_rate = 1.0
                logger.info("Reference file size is 0 or distorted file size >= reference, setting compression rate to 1.0")

            # Sample frames for VMAF calculation
            random_frames = sorted(random.sample(range(ref_total_frames), VMAF_SAMPLE_COUNT))
            logger.info(f"Randomly selected {VMAF_SAMPLE_COUNT} frames for VMAF score: frame list: {random_frames}")
            step_time = time.time() - uid_start_time
            logger.info(f"♎️ 6. Selected random frames for VMAF in {step_time:.2f} seconds. Total time: {step_time:.2f} seconds.")

            ref_y4m_path = convert_mp4_to_y4m(ref_path, random_frames)
            logger.info("The reference video has been successfully converted to Y4M format.")
            step_time = time.time() - uid_start_time
            logger.info(f"♎️ 7. Converted reference video to Y4M in {step_time:.2f} seconds. Total time: {step_time:.2f} seconds.")

            # Calculate VMAF and get Y4M paths for validation
            dist_y4m_path = None
            try:
                vmaf_start = time.time()
                vmaf_score, dist_y4m_path = calculate_vmaf(ref_y4m_path, dist_path, random_frames, neg_model=True, return_y4m_path=True)
                vmaf_calc_time = time.time() - vmaf_start
                logger.info(f"☣️☣️ VMAF calculation took {vmaf_calc_time:.2f} seconds.")

                step_time = time.time() - uid_start_time
                logger.info(f"♎️ 8. Completed VMAF calculation in {step_time:.2f} seconds. Total time: {step_time:.2f} seconds.")

                if vmaf_score is not None:
                    vmaf_scores.append(vmaf_score)
                else:
                    vmaf_score = 0.0
                    vmaf_scores.append(vmaf_score)
                logger.info(f"🎾 VMAF score is {vmaf_score} , Threshold: {vmaf_threshold}, Diff: {vmaf_score - vmaf_threshold}")
            except Exception as e:
                vmaf_scores.append(0.0)
                compression_rates.append(0.9999)   # No compression achieved
                final_scores.append(0.0)
                reasons.append("failed to calculate VMAF score due to video dimension mismatch")
                logger.error(f"Error calculating VMAF score: {e}")
                if dist_y4m_path and os.path.exists(dist_y4m_path):
                    os.unlink(dist_y4m_path)
                continue
            
            

            # Calculate compression score using the proper formula
            # Check scoring function for details

            final_score, compression_component, quality_component, reason = calculate_compression_score(
                vmaf_score=vmaf_score,
                compression_rate=compression_rate,
                vmaf_threshold=vmaf_threshold,
                compression_weight=COMPRESSION_RATE_WEIGHT,
                quality_weight=COMPRESSION_VMAF_WEIGHT,
                soft_threshold_margin=SOFT_THRESHOLD_MARGIN
            )
           

            #  quality component: 
            logger.info(f"VMAF quality component: {quality_component:.4f}")

            # compression component
            logger.info(f"🎯 Compression score is {compression_component:.4f}")

            # final score
            logger.info(f"🎯 Final score is {final_score:.4f}")
            compression_rates.append(compression_rate)
            final_scores.append(final_score)
            reasons.append(reason)

            step_time = time.time() - uid_start_time
            logger.info(f"🛑 Processed one UID in {step_time:.2f} seconds.")

        except Exception as e:
            error_msg = f"Failed to process video from {dist_url}: {str(e)}"
            logger.error(f"{error_msg}. Assigning score of 0.")
            vmaf_scores.append(0.0)
            compression_rates.append(0.9999)   # No compression achieved
            final_scores.append(0.0)
            reasons.append("failed to process video")

        finally:
            # Clean up resources for this pair
            # ref_cap is not used in this endpoint (using ffprobe instead)
            if ref_y4m_path and os.path.exists(ref_y4m_path):
                os.unlink(ref_y4m_path)
            if dist_y4m_path and os.path.exists(dist_y4m_path):
                os.unlink(dist_y4m_path)
            if dist_path and os.path.exists(dist_path):
                os.unlink(dist_path)

            # Delete the uploaded object
            storage_client.delete_file(uploaded_object_name)
            
    for ref_path in request.reference_paths:
        if os.path.exists(ref_path):
            os.unlink(ref_path)

    # tmp_directory = "/tmp"
    # try:
    #     logger.info("🧹 Cleaning up temporary files in /tmp...")
    #     for file_path in glob.glob(os.path.join(tmp_directory, "*.mp4")):
    #         os.remove(file_path)
    #         logger.info(f"Deleted: {file_path}")
    #     for file_path in glob.glob(os.path.join(tmp_directory, "*.y4m")):
    #         os.remove(file_path)
    #         logger.info(f"Deleted: {file_path}")
    # except Exception as e:
    #     logger.error(f"⚠️ Error during cleanup: {e}")

    processed_time = time.time() - start_time
    logger.info(f"Completed batch scoring of {len(request.distorted_urls)} pairs within {processed_time:.2f} seconds")
    logger.info(f"🍉🍉🍉 Calculated final scores: {final_scores} 🍉🍉🍉")
    
    return CompressionScoringResponse(
        vmaf_scores=vmaf_scores,
        compression_rates=compression_rates,
        final_scores=final_scores,
        reasons=reasons
    )

@app.post("/score_organics_upscaling")
async def score_organics_upscaling(request: OrganicsUpscalingScoringRequest) -> OrganicsUpscalingScoringResponse:
    logger.info("#################### 🤖 start scoring ####################")
    batch_start_time = time.time()
    vmaf_scores = []
    pieapp_scores = []
    quality_scores = []
    length_scores = []
    final_scores = []
    reasons = []

    distorted_video_paths = []
    for dist_url in request.distorted_urls:
        if len(dist_url) < 10:
            distorted_video_paths.append(None)
            continue
        try:
            path, download_time = await download_video(dist_url, request.verbose)
            distorted_video_paths.append(path)
        except Exception as e:
            logger.error(f"failed to download distorted video: {dist_url}, error: {e}")
            distorted_video_paths.append(None)

    for idx, (ref_url, dist_path, uid, task_type) in enumerate(
        zip(request.reference_urls, distorted_video_paths, request.uids, request.task_types)
    ):
        logger.info(f"🧩 processing {uid}.... downloading reference video.... 🧩")
        ref_path = None
        
        ref_upscaled_y4m_path = None
        ref_clip_path = None
        dist_clip_path = None
        ref_upscaled_clip_path = None

        scale_factor = 2
        if task_type == "SD24K":
            scale_factor = 4

        logger.info(f"scale factor: {scale_factor}")

        # === REFERENCE VIDEO VALIDATION (NOT MINER'S FAULT) ===
        try:
            # download reference video
            if len(ref_url) < 10:
                logger.info(f"invalid reference download url: {ref_url}. skipping scoring")
                reasons.append("invalid reference url - skipped")
                vmaf_scores.append(-1)
                pieapp_scores.append(-1)
                quality_scores.append(-1)
                length_scores.append(-1)
                final_scores.append(-1)  # -1 means skip, don't penalize
                continue

            ref_path, download_time = await download_video(ref_url, request.verbose)
            
            # Validate reference video using ffprobe (avoids AV1 warnings)
            if not is_valid_video(ref_path):
                file_exists = os.path.exists(ref_path)
                file_size = os.path.getsize(ref_path) if file_exists else 0
                
                logger.error(f"error opening reference video from {ref_url}. skipping scoring")
                logger.info(f"  File path: {ref_path}")
                logger.info(f"  File exists: {file_exists}")
                logger.info(f"  File size: {file_size} bytes")
                
                reasons.append("corrupted reference video - skipped")
                vmaf_scores.append(-1)
                pieapp_scores.append(-1)
                quality_scores.append(-1)
                length_scores.append(-1)
                final_scores.append(-1)  # -1 means skip, don't penalize
                continue
            
            # Get video metadata using ffprobe (no AV1 warnings)
            ref_total_frames = get_frame_count(ref_path)
            ref_fps = get_video_fps(ref_path)
            ref_width, ref_height = get_video_dimensions(ref_path)
            
            if ref_fps is None or ref_width is None or ref_height is None:
                logger.error(f"failed to get reference video metadata. skipping scoring")
                reasons.append("failed to read reference video metadata - skipped")
                vmaf_scores.append(-1)
                pieapp_scores.append(-1)
                quality_scores.append(-1)
                length_scores.append(-1)
                final_scores.append(-1)
                continue

            if ref_total_frames < 10:
                logger.info(f"reference video too short (<10 frames). skipping scoring")
                reasons.append("reference video too short - skipped")
                vmaf_scores.append(-1)
                pieapp_scores.append(-1)
                quality_scores.append(-1)
                length_scores.append(-1)
                final_scores.append(-1)  # -1 means skip, don't penalize
                continue

        except Exception as e:
            logger.error(f"system error processing reference video: {e}. skipping scoring")
            reasons.append("system error with reference - skipped")
            vmaf_scores.append(-1)
            pieapp_scores.append(-1)
            quality_scores.append(-1)
            length_scores.append(-1)
            final_scores.append(-1)  # -1 means skip, don't penalize
            continue

        # === MINER OUTPUT VALIDATION (MINER'S FAULT) ===
        try:
            # check if distorted video failed to download
            if dist_path is None:
                logger.error(f"failed to download distorted video for uid {uid}. penalizing miner.")
                reasons.append("MINER FAILURE: failed to download distorted video, invalid url")
                vmaf_scores.append(0.0)
                pieapp_scores.append(0.0)
                quality_scores.append(0.0)
                length_scores.append(0.0)
                final_scores.append(0.0)  # 0 = miner penalty
                continue

            # Check if miner's output can be opened (using ffprobe to avoid AV1 warnings)
            if not is_valid_video(dist_path):
                logger.error(f"error opening distorted video from {dist_path}. penalizing miner.")
                reasons.append("MINER FAILURE: corrupted output video")
                vmaf_scores.append(0.0)
                pieapp_scores.append(0.0)
                quality_scores.append(0.0)
                length_scores.append(0.0)
                final_scores.append(0.0)  # 0 = miner penalty
                continue

            is_valid_encoding, encoding_msg = validate_dist_encoding_settings(dist_path, ref_path, task="upscaling")
            if not is_valid_encoding:
                logger.error(f"Invalid encoding settings for distorted video {dist_path}: {encoding_msg}")
                logger.info(f"  Required: AV1 codec, Main profile, yuv420p, MP4 container, 1:1 SAR")
                vmaf_scores.append(0.0)
                pieapp_scores.append(0.0)
                quality_scores.append(0.0)
                length_scores.append(0.0)
                final_scores.append(0.0)
                reasons.append(f"invalid encoding settings: {encoding_msg}")
                continue
            
            # Get frame count and dimensions using ffprobe (no AV1 warnings)
            dist_total_frames = get_frame_count(dist_path)
            dist_width, dist_height = get_video_dimensions(dist_path)
            
            if dist_width is None or dist_height is None:
                logger.error(f"failed to get video dimensions for {dist_path}. penalizing miner.")
                reasons.append("MINER FAILURE: cannot read video dimensions")
                vmaf_scores.append(0.0)
                pieapp_scores.append(0.0)
                quality_scores.append(0.0)
                length_scores.append(0.0)
                final_scores.append(0.0)
                continue
                
            logger.info(f"distorted video has {dist_total_frames} frames.")

            # Check frame count match
            if dist_total_frames != ref_total_frames:
                logger.info(f"video length mismatch: ref({ref_total_frames}) != dist({dist_total_frames}). penalizing miner.")
                reasons.append("MINER FAILURE: video length mismatch")
                vmaf_scores.append(0.0)
                pieapp_scores.append(0.0)
                quality_scores.append(0.0)
                length_scores.append(0.0)
                final_scores.append(0.0)  # 0 = miner penalty
                continue

            # Check minimum frame count for miner output
            if dist_total_frames < 10:
                logger.info(f"miner output too short (<10 frames). penalizing miner.")
                reasons.append("MINER FAILURE: output video too short")
                vmaf_scores.append(0.0)
                pieapp_scores.append(0.0)
                quality_scores.append(0.0)
                length_scores.append(0.0)
                final_scores.append(0.0)  # 0 = miner penalty
                continue

            # === RESOLUTION CHECK ===
            expected_width = ref_width * scale_factor
            expected_height = ref_height * scale_factor
            
            if dist_width != expected_width or dist_height != expected_height:
                logger.info(f"resolution mismatch: expected {expected_width}x{expected_height}, got {dist_width}x{dist_height}. penalizing miner.")
                reasons.append("MINER FAILURE: incorrect upscaling resolution")
                vmaf_scores.append(0.0)
                pieapp_scores.append(0.0)
                quality_scores.append(0.0)
                length_scores.append(0.0)
                final_scores.append(0.0)  # 0 = miner penalty
                continue

        except Exception as e:
            logger.error(f"error validating miner output: {e}. penalizing miner.")
            reasons.append(f"MINER FAILURE: {e}")
            vmaf_scores.append(0.0)
            pieapp_scores.append(0.0)
            quality_scores.append(0.0)
            length_scores.append(0.0)
            final_scores.append(0.0)  # 0 = miner penalty
            continue

        # === MAIN SCORING LOGIC ===
        try:
            # Calculate 0.5 second clip duration
            clip_duration = 0.25  # seconds
            
            # Calculate maximum start time to ensure we don't exceed video length
            ref_duration = ref_total_frames / ref_fps
            max_start_time = max(0, ref_duration - clip_duration)
            start_time = random.uniform(0, max_start_time)
            
            logger.info(f"Creating 0.5-second clips starting from {start_time:.2f} seconds")
            
            # Create 0.5-second reference clip
            ref_clip_path = trim_video(ref_path, start_time, clip_duration)
            logger.info(f"Created reference clip: {ref_clip_path}")
            
            # Create 0.5-second distorted clip
            dist_clip_path = trim_video(dist_path, start_time, clip_duration)
            logger.info(f"Created distorted clip: {dist_clip_path}")
            
            # Upscale the reference clip
            ref_upscaled_clip_path = upscale_video(ref_clip_path, scale_factor)
            logger.info(f"Created upscaled reference clip: {ref_upscaled_clip_path}")
            
            # Calculate ClipIQ scores
            logger.info("Calculating ClipIQ scores...")
            ref_clipiqa_score = get_clipiqa_score(ref_clip_path, num_frames=3)
            dist_clipiqa_score = get_clipiqa_score(dist_clip_path, num_frames=3)
            ref_upscaled_clipiqa_score = get_clipiqa_score(ref_upscaled_clip_path, num_frames=3)
            
            logger.info(f"Reference ClipIQ score: {ref_clipiqa_score:.4f}")
            logger.info(f"Distorted ClipIQ score: {dist_clipiqa_score:.4f}")
            logger.info(f"Upscaled reference ClipIQ score: {ref_upscaled_clipiqa_score:.4f}")
            
            # Create Y4M files for VMAF calculation
            logger.info("Creating Y4M files for VMAF calculation...")
            # Get the number of frames in the clips for Y4M conversion using ffprobe
            ref_clip_frames = get_frame_count(ref_upscaled_clip_path)
            
            ref_y4m_path = convert_mp4_to_y4m(ref_upscaled_clip_path, list(range(ref_clip_frames)))
            
            # Calculate VMAF score
            logger.info("Calculating VMAF score...")
            vmaf_score = calculate_vmaf(ref_y4m_path, dist_clip_path, list(range(ref_clip_frames)), neg_model=False)
            
            if vmaf_score is None:
                vmaf_score = 0.0
            
            logger.info(f"VMAF score: {vmaf_score:.4f}")
            
            # Check VMAF threshold
            if vmaf_score < 50:
                logger.info(f"VMAF score below threshold (50): {vmaf_score}. Assigning score 0.")
                vmaf_scores.append(vmaf_score)
                pieapp_scores.append(0.0)
                quality_scores.append(0.0)
                length_scores.append(0.0)
                final_scores.append(0.0)
                reasons.append(f"VMAF score too low: {vmaf_score}")
                continue
            
            # Final scoring based on ClipIQ scores
            if dist_clipiqa_score > ref_clipiqa_score:
                final_score = 3
                reason = "upscaled better than reference"
            elif dist_clipiqa_score > (ref_upscaled_clipiqa_score * 1.05):
                final_score = 2
                reason = "upscaled at least 5% better than ffmpeg upscaled"
            elif dist_clipiqa_score > (ref_upscaled_clipiqa_score):
                final_score = 1
                reason = "Better than ffmpeg upscaled"
            else:
                final_score = 0
                reason = "Worse than ffmpeg upscaled"
            
            logger.info(f"Final score: {final_score} ({reason})")
            
            vmaf_scores.append(vmaf_score)
            pieapp_scores.append(0.0)  
            quality_scores.append(0.0)  
            length_scores.append(0.0)
            final_scores.append(final_score)
            reasons.append(f"{reason}")

        except Exception as e:
            logger.error(f"error in main scoring logic: {e}. penalizing miner.")
            reasons.append(f"MINER FAILURE: scoring error - {e}")
            vmaf_scores.append(0.0)
            pieapp_scores.append(0.0)
            quality_scores.append(0.0)
            length_scores.append(0.0)
            final_scores.append(0.0)  # 0 = miner penalty

        finally:
            # Clean up resources
            
            if ref_path and os.path.exists(ref_path):
                os.unlink(ref_path)
            if dist_path and os.path.exists(dist_path):
                os.unlink(dist_path)
            if ref_upscaled_y4m_path and os.path.exists(ref_upscaled_y4m_path):
                os.unlink(ref_upscaled_y4m_path)
            if ref_clip_path and os.path.exists(ref_clip_path):
                os.unlink(ref_clip_path)
            if dist_clip_path and os.path.exists(dist_clip_path):
                os.unlink(dist_clip_path)
            if ref_upscaled_clip_path and os.path.exists(ref_upscaled_clip_path):
                os.unlink(ref_upscaled_clip_path)

    processed_time = time.time() - batch_start_time
    logger.info(f"🍉🍉🍉 calculated scores: {final_scores} 🍉🍉🍉")
    logger.info(f"completed one batch scoring within {processed_time:.2f} seconds")
    
    # Summary statistics
    successful_miners = sum(1 for score in final_scores if score >= 1)
    failed_miners = sum(1 for score in final_scores if score == 0.0)
    skipped_miners = sum(1 for score in final_scores if score == -1)
    
    logger.info(f"📊 SCORING SUMMARY:")
    logger.info(f"  ✅ Successful miners: {successful_miners}")
    logger.info(f"  ❌ Failed miners: {failed_miners}")
    logger.info(f"  ⏭️ Skipped miners: {skipped_miners}")
    
    return OrganicsUpscalingScoringResponse(
        vmaf_scores=vmaf_scores,
        pieapp_scores=pieapp_scores,
        quality_scores=quality_scores,
        length_scores=length_scores,
        final_scores=final_scores,
        reasons=reasons
    )

@app.post("/score_organics_compression")
async def score_organics_compression(request: OrganicsCompressionScoringRequest) -> OrganicsCompressionScoringResponse:
    logger.info("#################### 🤖 start scoring ####################")
    start_time = time.time()
    vmaf_scores = []
    compression_rates = []
    final_scores = []
    reasons = []

    distorted_video_paths = []
    for dist_url in request.distorted_urls:
        if len(dist_url) < 10:
            distorted_video_paths.append(None)
            continue
        try:
            path, download_time = await download_video(dist_url, request.verbose)
            distorted_video_paths.append(path)
        except Exception as e:
            logger.error(f"failed to download distorted video: {dist_url}, error: {e}")
            distorted_video_paths.append(None)

    # Get target_codecs, codec_modes, and target_bitrates lists, defaulting if not provided
    target_codecs = request.target_codecs if request.target_codecs else ["av1"] * len(request.uids)
    codec_modes = request.codec_modes if request.codec_modes else ["CRF"] * len(request.uids)
    target_bitrates = request.target_bitrates if request.target_bitrates else [10.0] * len(request.uids)

    for idx, (ref_url, dist_path, uid, vmaf_threshold, target_codec, codec_mode, target_bitrate) in enumerate(
        zip(request.reference_urls, distorted_video_paths, request.uids, request.vmaf_thresholds,
            target_codecs, codec_modes, target_bitrates)
    ):
        logger.info(f"🧩 processing {uid}.... downloading reference video.... 🧩")
        ref_path = None
        
        ref_y4m_path = None
        dist_y4m_path = None
        ref_clip_path = None
        dist_clip_path = None

        uid_start_time = time.time() # start time for each uid

        # === REFERENCE VIDEO VALIDATION (NOT MINER'S FAULT) ===
        try:
            # download reference video
            if len(ref_url) < 10:
                logger.info(f"invalid reference download url: {ref_url}. skipping scoring")
                vmaf_scores.append(-1)
                compression_rates.append(-1)
                reasons.append("invalid reference url - skipped")
                final_scores.append(-1)  # -1 means skip, don't penalize
                continue

            ref_path, download_time = await download_video(ref_url, request.verbose)
            
            # Validate reference video using ffprobe (avoids AV1 warnings)
            if not is_valid_video(ref_path):
                file_exists = os.path.exists(ref_path)
                file_size = os.path.getsize(ref_path) if file_exists else 0
                
                logger.error(f"error opening reference video from {ref_url}. skipping scoring")
                logger.info(f"  File path: {ref_path}")
                logger.info(f"  File exists: {file_exists}")
                logger.info(f"  File size: {file_size} bytes")
                
                vmaf_scores.append(-1)
                compression_rates.append(-1)
                reasons.append("corrupted reference video - skipped")
                final_scores.append(-1)  # -1 means skip, don't penalize
                continue

            ref_total_frames = get_frame_count(ref_path)

            # Get reference video file size for compression rate calculation
            ref_file_size = os.path.getsize(ref_path)
            logger.info(f"Reference video file size: {ref_file_size} bytes")

            if ref_total_frames < 10:
                logger.info(f"reference video too short (<10 frames). skipping scoring")
                vmaf_scores.append(-1)
                compression_rates.append(-1)
                reasons.append("reference video too short - skipped")
                final_scores.append(-1)  # -1 means skip, don't penalize
                continue

        except Exception as e:
            logger.error(f"system error processing reference video: {e}. skipping scoring")
            vmaf_scores.append(-1)
            compression_rates.append(-1)
            reasons.append("system error with reference - skipped")
            final_scores.append(-1)  # -1 means skip, don't penalize
            continue

        # === MINER OUTPUT VALIDATION (MINER'S FAULT) ===
        try:
            # check if distorted video failed to download
            if dist_path is None:
                logger.error(f"failed to download distorted video for uid {uid}. penalizing miner.")
                vmaf_scores.append(0.0)
                compression_rates.append(0.9999)
                reasons.append("MINER FAILURE: failed to download distorted video, invalid url")
                final_scores.append(0.0)  # 0 = miner penalty
                continue

            # Check if miner's output can be opened (using ffprobe to avoid AV1 warnings)
            if not is_valid_video(dist_path):
                logger.error(f"error opening distorted video from {dist_path}. penalizing miner.")
                vmaf_scores.append(0.0)
                compression_rates.append(0.9999)
                reasons.append("MINER FAILURE: corrupted output video")
                final_scores.append(0.0)  # 0 = miner penalty
                continue

            is_valid_encoding, encoding_msg = validate_dist_encoding_settings(
                dist_path, ref_path, task="compression",
                target_codec=target_codec, codec_mode=codec_mode, target_bitrate=target_bitrate
            )
            if not is_valid_encoding:
                logger.error(f"Invalid encoding settings for distorted video {dist_path}: {encoding_msg}")
                logger.info(f"  Required: {target_codec} codec family, proper profile, yuv420p, MP4 container, 1:1 SAR, {codec_mode} mode")
                vmaf_scores.append(0.0)
                compression_rates.append(0.9999)
                final_scores.append(0.0)
                reasons.append(f"invalid encoding settings: {encoding_msg}")
                if dist_path and os.path.exists(dist_path):
                    os.unlink(dist_path)
                continue

            dist_total_frames = get_frame_count(dist_path)
            logger.info(f"Distorted video has {dist_total_frames} frames.")
            step_time = time.time() - uid_start_time
            logger.info(f"♎️ 5. Retrieved distorted video frame count in {step_time:.2f} seconds. Total time: {step_time:.2f} seconds.")

            if abs(dist_total_frames - ref_total_frames) > FRAME_TOLERANCE:
                logger.error(
                    f"Video length mismatch for pair {idx+1}: ref({ref_total_frames}) != dist({dist_total_frames}) & frame_tolerance({FRAME_TOLERANCE}). Assigning score of 0."
                )
                vmaf_scores.append(0.0)
                compression_rates.append(0.9999)  # No compression achieved
                final_scores.append(0.0)
                reasons.append("video length mismatch")
                if dist_path and os.path.exists(dist_path):
                    os.unlink(dist_path)
                continue

            # Get distorted video file size for compression rate calculation
            dist_file_size = os.path.getsize(dist_path)
            logger.info(f"Distorted video file size: {dist_file_size} bytes")

            # Calculate compression rate BEFORE VMAF calculation
            if ref_file_size > 0 and dist_file_size < ref_file_size:
                compression_rate = dist_file_size / ref_file_size
                logger.info(f"Compression rate: {compression_rate:.4f} ({dist_file_size}/{ref_file_size})")
            else:
                compression_rate = 1.0
                logger.info("Reference file size is 0 or distorted file size >= reference, setting compression rate to 1.0")

            # Calculate 0.5 second clip duration for VMAF calculation
            clip_duration = 0.5  # seconds
            
            # Get video FPS to calculate frame-based timing using ffprobe (no AV1 warnings)
            ref_fps = get_video_fps(ref_path)
            logger.info(f"Reference video FPS: {ref_fps}")
            
            # Calculate maximum start time to ensure we don't exceed video length
            ref_duration = ref_total_frames / ref_fps
            max_start_time = max(0, ref_duration - clip_duration)
            start_time = random.uniform(0, max_start_time)
            
            logger.info(f"Creating 0.5-second clips starting from {start_time:.2f} seconds")
            step_time = time.time() - uid_start_time
            logger.info(f"♎️ 6. Selected random start time for video chunks in {step_time:.2f} seconds. Total time: {step_time:.2f} seconds.")

            # Create 0.5-second reference clip
            ref_clip_path = trim_video(ref_path, start_time, clip_duration)
            logger.info(f"Created reference clip: {ref_clip_path}")
            step_time = time.time() - uid_start_time
            logger.info(f"♎️ 7. Created reference video clip in {step_time:.2f} seconds. Total time: {step_time:.2f} seconds.")

            # Create 0.5-second distorted clip
            dist_clip_path = trim_video(dist_path, start_time, clip_duration)
            logger.info(f"Created distorted clip: {dist_clip_path}")
            step_time = time.time() - uid_start_time
            logger.info(f"♎️ 8. Created distorted video clip in {step_time:.2f} seconds. Total time: {step_time:.2f} seconds.")

            # Get the number of frames in the clips for Y4M conversion
            
            ref_clip_frames = get_frame_count(ref_clip_path)
            logger.info(f"Reference clip has {ref_clip_frames} frames.")
            
            
            # Ensure we don't sample more frames than available
            sample_count = min(VMAF_SAMPLE_COUNT, ref_clip_frames)
            random_frames = sorted(random.sample(range(ref_clip_frames), sample_count))
            ref_y4m_path = convert_mp4_to_y4m(ref_clip_path, random_frames)
            logger.info("The reference video clip has been successfully converted to Y4M format.")
            step_time = time.time() - uid_start_time
            logger.info(f"♎️ 9. Converted reference video clip to Y4M in {step_time:.2f} seconds. Total time: {step_time:.2f} seconds.")

            # Calculate VMAF on chunked videos and get Y4M paths for validation
            dist_y4m_path = None
            try:
                vmaf_start = time.time()
                vmaf_score, dist_y4m_path = calculate_vmaf(ref_y4m_path, dist_clip_path, random_frames, neg_model=True, return_y4m_path=True)
                vmaf_calc_time = time.time() - vmaf_start
                logger.info(f"☣️☣️ VMAF calculation took {vmaf_calc_time:.2f} seconds.")

                step_time = time.time() - uid_start_time
                logger.info(f"♎️ 10. Completed VMAF calculation in {step_time:.2f} seconds. Total time: {step_time:.2f} seconds.")

                if vmaf_score is not None:
                    vmaf_scores.append(vmaf_score)
                else:
                    vmaf_score = 0.0
                    vmaf_scores.append(vmaf_score)
                logger.info(f"🎾 VMAF score is {vmaf_score}")
            except Exception as e:
                vmaf_scores.append(0.0)
                compression_rates.append(0.9999)   # No compression achieved
                final_scores.append(0.0)
                reasons.append("failed to calculate VMAF score due to video dimension mismatch")
                logger.error(f"Error calculating VMAF score: {e}")
                if dist_y4m_path and os.path.exists(dist_y4m_path):
                    os.unlink(dist_y4m_path)
                continue
            

            # Calculate compression score using the proper formula
            # Check scoring function for details

            final_score, compression_component, quality_component, reason = calculate_compression_score(
                vmaf_score=vmaf_score,
                compression_rate=compression_rate,
                vmaf_threshold=vmaf_threshold,
                compression_weight=COMPRESSION_RATE_WEIGHT,
                quality_weight=COMPRESSION_VMAF_WEIGHT,
                soft_threshold_margin=SOFT_THRESHOLD_MARGIN
            )


            #  quality component: 
            logger.info(f"VMAF quality component: {quality_component:.4f}")

            # compression component
            logger.info(f"🎯 Compression score is {compression_component:.4f}")

            # final score
            logger.info(f"🎯 Final score is {final_score:.4f}")
            # vmaf_scores.append(vmaf_score)
            compression_rates.append(compression_rate)
            final_scores.append(final_score)
            reasons.append(reason)

            step_time = time.time() - uid_start_time
            logger.info(f"🛑 Processed one UID in {step_time:.2f} seconds.")

        except Exception as e:
            error_msg = f"Failed to process video from {dist_url}: {str(e)}"
            logger.error(f"{error_msg}. Assigning score of 0.")
            vmaf_scores.append(0.0)
            compression_rates.append(0.9999)   # No compression achieved
            final_scores.append(0.0)
            reasons.append("failed to process video")

        finally:
            # Clean up resources for this pair
            # ref_cap is not used in this endpoint (using ffprobe instead)
            # dist_cap is not used in this endpoint (using ffprobe instead)
            if ref_path and os.path.exists(ref_path):
                os.unlink(ref_path)
            if dist_path and os.path.exists(dist_path):
                os.unlink(dist_path)
            if ref_y4m_path and os.path.exists(ref_y4m_path):
                os.unlink(ref_y4m_path)
            if dist_y4m_path and os.path.exists(dist_y4m_path):
                os.unlink(dist_y4m_path)
            # Clean up chunked video files
            if ref_clip_path and os.path.exists(ref_clip_path):
                os.unlink(ref_clip_path)
            if dist_clip_path and os.path.exists(dist_clip_path):
                os.unlink(dist_clip_path)

    return OrganicsCompressionScoringResponse(
        vmaf_scores=vmaf_scores,
        compression_rates=compression_rates,
        final_scores=final_scores,
        reasons=reasons
    )

if __name__ == "__main__":
    import uvicorn
    
    host = CONFIG.score.host
    port = CONFIG.score.port
    
    uvicorn.run(app, host=host, port=port)<|MERGE_RESOLUTION|>--- conflicted
+++ resolved
@@ -67,14 +67,10 @@
     uids: List[int]
     video_ids: List[str]
     uploaded_object_names: List[str]
-<<<<<<< HEAD
     vmaf_threshold: float
     target_codec: Optional[str] = "av1"  # Target codec family (av1, h264, hevc, vp9, etc.)
     codec_mode: Optional[str] = "CRF"  # Codec mode: CBR, VBR, or CRF
     target_bitrate: Optional[float] = 10.0  # Target bitrate in Mbps
-=======
-    vmaf_thresholds: List[float]
->>>>>>> 185c9e06
     fps: Optional[float] = None
     subsample: Optional[int] = 1
     verbose: Optional[bool] = False
@@ -246,8 +242,6 @@
     cap.release()
     return frames
 
-<<<<<<< HEAD
-=======
 def extract_frames_from_y4m(y4m_path):
     """
     Extract frames from Y4M file for color validation.
@@ -439,7 +433,6 @@
         logger.error(f"Error validating chroma quality: {e}")
         return False, f"Error validating chroma: {str(e)}"
 
->>>>>>> 185c9e06
 # Calculate ClipIQA+ inspired score
 def calculate_clipiqa_plus_score(frames):
     """Calculate ClipIQA+ inspired score for given frames"""
@@ -773,7 +766,6 @@
         logger.error(f"Unexpected error validating {video_path}: {e}")
         return False
 
-<<<<<<< HEAD
 def normalize_codec_family(codec_name: str) -> str:
     """
     Normalize codec name to its family for comparison.
@@ -812,11 +804,6 @@
 
 def validate_dist_encoding_settings(dist_path: str, ref_path: str, task: str, target_codec: str = "av1",
                                     codec_mode: str = "CRF", target_bitrate: float = 10.0):
-=======
-
-
-def validate_dist_encoding_settings(dist_path: str, ref_path: str, task: str):
->>>>>>> 185c9e06
     """
     Validate that distorted video uses specific encoding settings.
 
@@ -860,7 +847,6 @@
         fps_str = video_stream.get("r_frame_rate", "0/1")
         encoder_tag = ""
 
-<<<<<<< HEAD
         # Get bitrate (prefer stream-level, fallback to format-level)
         bit_rate = video_stream.get("bit_rate") or format_info.get("bit_rate")
         bit_rate_mbps = None
@@ -869,9 +855,6 @@
             bit_rate_mbps = bit_rate / 1_000_000  # Megabits per second
             logger.info(f"Distorted video bitrate: {bit_rate_mbps:.2f} Mbps")
 
-=======
-        
->>>>>>> 185c9e06
         # Colorspace properties
         dist_color_space = video_stream.get("color_space", None)
         dist_color_primaries = video_stream.get("color_primaries", None)
