--- conflicted
+++ resolved
@@ -315,13 +315,9 @@
         if not frames:
             return False, "No frames available for color validation"
         
-<<<<<<< HEAD
         color_threshold = 5.0  # Threshold for channel difference
         brightness_threshold = 20.0  # Minimum average brightness to consider frame valid for color check
         valid_frames_checked = 0
-=======
-        color_threshold = 5.0  # Same threshold as before
->>>>>>> a2a80a2e
         
         for i, frame in enumerate(frames):
             # Convert BGR to RGB
@@ -332,7 +328,6 @@
             g_channel = img_array[:,:,1].astype(float)
             b_channel = img_array[:,:,2].astype(float)
             
-<<<<<<< HEAD
             # Calculate average brightness (mean of all channels)
             avg_brightness = (np.mean(r_channel) + np.mean(g_channel) + np.mean(b_channel)) / 3.0
             
@@ -344,8 +339,6 @@
                 )
                 continue
             
-=======
->>>>>>> a2a80a2e
             # Calculate average difference between channels
             rg_diff = np.mean(np.abs(r_channel - g_channel))
             rb_diff = np.mean(np.abs(r_channel - b_channel))
@@ -355,7 +348,6 @@
             if rg_diff < color_threshold and rb_diff < color_threshold and gb_diff < color_threshold:
                 logger.warning(
                     f"Frame {i} appears to be grayscale: "
-<<<<<<< HEAD
                     f"RG diff={rg_diff:.2f}, RB diff={rb_diff:.2f}, GB diff={gb_diff:.2f}, "
                     f"brightness={avg_brightness:.2f}"
                 )
@@ -370,13 +362,6 @@
         
         logger.info(f"Color validation passed: checked {valid_frames_checked}/{len(frames)} frames")
         return True, f"Color channels validated ({valid_frames_checked}/{len(frames)} frames checked)"
-=======
-                    f"RG diff={rg_diff:.2f}, RB diff={rb_diff:.2f}, GB diff={gb_diff:.2f}"
-                )
-                return False, f"Video has no color information (grayscale). UV channels required. Frame {i} detected as grayscale."
-        
-        return True, "Color channels validated"
->>>>>>> a2a80a2e
         
     except Exception as e:
         logger.error(f"Error validating color channels: {e}")
@@ -1655,7 +1640,6 @@
                 logger.error(f"Error calculating VMAF score: {e}")
                 if dist_y4m_path and os.path.exists(dist_y4m_path):
                     os.unlink(dist_y4m_path)
-<<<<<<< HEAD
                 continue
             
             # Now reuse the Y4M files for color validation (no redundant conversion!)
@@ -1702,54 +1686,6 @@
                     os.unlink(dist_y4m_path)
                 continue
             
-=======
-                continue
-            
-            # Now reuse the Y4M files for color validation (no redundant conversion!)
-            # Extract frames for color validation from Y4M files
-            logger.info(f"Extracting frames from Y4M for color validation (reusing VMAF Y4M files)")
-            dist_frames = extract_frames_from_y4m(dist_y4m_path)
-            step_time = time.time() - uid_start_time
-            logger.info(f"♎️ 8.5. Extracted {len(dist_frames)} frames from Y4M for color validation in {step_time:.2f} seconds. Total time: {step_time:.2f} seconds.")
-
-            # Validate color channels (grayscale check)
-            color_valid, color_reason = validate_color_channels_on_frames(dist_frames)
-            if not color_valid:
-                logger.error(f"UID {uid}: {color_reason}")
-                vmaf_scores.append(0.0)
-                compression_rates.append(1.0)
-                final_scores.append(0.0)
-                reasons.append(f"Color validation failed: {color_reason}")
-                if dist_path and os.path.exists(dist_path):
-                    os.unlink(dist_path)
-                if dist_y4m_path and os.path.exists(dist_y4m_path):
-                    os.unlink(dist_y4m_path)
-                continue
-            
-            logger.info(f"✅ UID {uid}: Color channels validated - {color_reason}")
-            step_time = time.time() - uid_start_time
-            logger.info(f"♎️ 8.6. Validated color channels in {step_time:.2f} seconds. Total time: {step_time:.2f} seconds.")
-
-            # Extract reference frames from Y4M for chroma quality comparison
-            ref_frames = extract_frames_from_y4m(ref_y4m_path)
-            
-            # Validate chroma quality (prevents partial UV reduction)
-            chroma_valid, chroma_reason = validate_chroma_quality_on_frames(
-                ref_frames, dist_frames, threshold=0.7
-            )
-            if not chroma_valid:
-                logger.error(f"UID {uid}: {chroma_reason}")
-                vmaf_scores.append(0.0)
-                compression_rates.append(1.0)
-                final_scores.append(0.0)
-                reasons.append(f"Chroma validation failed: {chroma_reason}")
-                if dist_path and os.path.exists(dist_path):
-                    os.unlink(dist_path)
-                if dist_y4m_path and os.path.exists(dist_y4m_path):
-                    os.unlink(dist_y4m_path)
-                continue
-            
->>>>>>> a2a80a2e
             logger.info(f"✅ UID {uid}: Chroma quality validated - {chroma_reason}")
             step_time = time.time() - uid_start_time
             logger.info(f"♎️ 8.7. Validated chroma quality in {step_time:.2f} seconds. Total time: {step_time:.2f} seconds.")
@@ -2381,7 +2317,6 @@
                 logger.error(f"Error calculating VMAF score: {e}")
                 if dist_y4m_path and os.path.exists(dist_y4m_path):
                     os.unlink(dist_y4m_path)
-<<<<<<< HEAD
                 continue
             
             # Now reuse the Y4M files for color validation (no redundant conversion!)
@@ -2436,62 +2371,6 @@
                     os.unlink(dist_y4m_path)
                 continue
             
-=======
-                continue
-            
-            # Now reuse the Y4M files for color validation (no redundant conversion!)
-            # Extract frames for color validation from Y4M files
-            logger.info(f"Extracting frames from Y4M for color validation from clip (reusing VMAF Y4M files)")
-            dist_clip_frames = extract_frames_from_y4m(dist_y4m_path)
-            step_time = time.time() - uid_start_time
-            logger.info(f"♎️ 10.5. Extracted {len(dist_clip_frames)} frames from Y4M for color validation in {step_time:.2f} seconds. Total time: {step_time:.2f} seconds.")
-
-            # Validate color channels (grayscale check)
-            color_valid, color_reason = validate_color_channels_on_frames(dist_clip_frames)
-            if not color_valid:
-                logger.error(f"UID {uid}: {color_reason}")
-                vmaf_scores.append(0.0)
-                compression_rates.append(1.0)
-                final_scores.append(0.0)
-                reasons.append(f"Color validation failed: {color_reason}")
-                if dist_path and os.path.exists(dist_path):
-                    os.unlink(dist_path)
-                if ref_clip_path and os.path.exists(ref_clip_path):
-                    os.unlink(ref_clip_path)
-                if dist_clip_path and os.path.exists(dist_clip_path):
-                    os.unlink(dist_clip_path)
-                if dist_y4m_path and os.path.exists(dist_y4m_path):
-                    os.unlink(dist_y4m_path)
-                continue
-            
-            logger.info(f"✅ UID {uid}: Color channels validated - {color_reason}")
-            step_time = time.time() - uid_start_time
-            logger.info(f"♎️ 10.6. Validated color channels in {step_time:.2f} seconds. Total time: {step_time:.2f} seconds.")
-
-            # Extract reference frames from Y4M for chroma quality comparison
-            ref_clip_frames_data = extract_frames_from_y4m(ref_y4m_path)
-            
-            # Validate chroma quality (prevents partial UV reduction)
-            chroma_valid, chroma_reason = validate_chroma_quality_on_frames(
-                ref_clip_frames_data, dist_clip_frames, threshold=0.7
-            )
-            if not chroma_valid:
-                logger.error(f"UID {uid}: {chroma_reason}")
-                vmaf_scores.append(0.0)
-                compression_rates.append(1.0)
-                final_scores.append(0.0)
-                reasons.append(f"Chroma validation failed: {chroma_reason}")
-                if dist_path and os.path.exists(dist_path):
-                    os.unlink(dist_path)
-                if ref_clip_path and os.path.exists(ref_clip_path):
-                    os.unlink(ref_clip_path)
-                if dist_clip_path and os.path.exists(dist_clip_path):
-                    os.unlink(dist_clip_path)
-                if dist_y4m_path and os.path.exists(dist_y4m_path):
-                    os.unlink(dist_y4m_path)
-                continue
-            
->>>>>>> a2a80a2e
             logger.info(f"✅ UID {uid}: Chroma quality validated - {chroma_reason}")
             step_time = time.time() - uid_start_time
             logger.info(f"♎️ 10.7. Validated chroma quality in {step_time:.2f} seconds. Total time: {step_time:.2f} seconds.")
