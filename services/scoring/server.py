--- conflicted
+++ resolved
@@ -625,11 +625,7 @@
 
         # REQUIRED encoding checks
         if task == "compression" and codec != "av1" or task == "upscaling" and codec != "hevc":
-<<<<<<< HEAD
-            errors.append(f"Codec must be AV1 for compression & h264 for upscaling, got {codec}")
-=======
             errors.append(f"Codec must be AV1 for compression & hevc for upscaling, got {codec}")
->>>>>>> db6c8173
         if "ivf" in container.lower():
             errors.append("Container must be MP4, got IVF (incompatible for concatenation)")
         if container not in ["mov,mp4,m4a,3gp,3g2,mj2", "mp4", "isom"]:
@@ -960,18 +956,13 @@
             try:
                 dist_path, download_time = await download_video(dist_url, request.verbose)
             except Exception as e:
-<<<<<<< HEAD
                 error_msg = f"Failed to download distorted video from {dist_url}: {str(e)}"
-=======
-                error_msg = f"Failed to download video from {dist_url}: {str(e)}"
->>>>>>> db6c8173
                 logger.error(f"{error_msg}. Assigning score of 0.")
                 vmaf_scores.append(0.0)
                 pieapp_scores.append(0.0)
                 quality_scores.append(0.0)
                 length_scores.append(0.0)
                 final_scores.append(0.0)
-<<<<<<< HEAD
                 reasons.append("failed to download video file from url")
                 continue
 
@@ -986,9 +977,6 @@
                 length_scores.append(0.0)
                 final_scores.append(0.0)
                 reasons.append("failed to download video file from url")
-=======
-                reasons.append(error_msg)
->>>>>>> db6c8173
                 continue
 
             step_time = time.time() - uid_start_time
@@ -1006,7 +994,6 @@
                     os.unlink(dist_path)
                 continue
 
-<<<<<<< HEAD
             # === RESOLUTION CHECK ===
             dist_width, dist_height = get_video_dimensions(dist_path)
             logger.info(f"Distorted video resolution: {dist_width}x{dist_height}")
@@ -1026,8 +1013,6 @@
                 continue
             logger.info(f"Resolution check passed: expected {expected_width}x{expected_height}, got {dist_width}x{dist_height}.")
 
-=======
->>>>>>> db6c8173
             # Only log success after confirming the file was validated
             step_time = time.time() - uid_start_time
             logger.info(f"♎️ 1. Validated reference video and miner output in {step_time:.2f} seconds. Total time: {step_time:.2f} seconds.")
