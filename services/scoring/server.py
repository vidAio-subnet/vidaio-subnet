--- conflicted
+++ resolved
@@ -1003,10 +1003,7 @@
             return False, "; ".join(errors)
         
         color_info = f"space={dist_color_space or 'default'}" if dist_color_space else ""
-<<<<<<< HEAD
-=======
         encoder_status = "SVT-AV1" if is_svtav1 else "Other AV1"
->>>>>>> cac8266f
         return True, f"Valid encoding ({codec}, {width}x{height}, {color_info}, level {level}, bitrate {bit_rate_mbps} Mbps)"
         
     except subprocess.CalledProcessError as e:
