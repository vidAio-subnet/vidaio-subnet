--- conflicted
+++ resolved
@@ -2423,8 +2423,6 @@
                     os.unlink(dist_y4m_path)
                 continue
             
-<<<<<<< HEAD
-=======
             # Now reuse the Y4M files for color validation (no redundant conversion!)
             # Extract frames for color validation from Y4M files
             logger.info(f"Extracting frames from Y4M for color validation from clip (reusing VMAF Y4M files)")
@@ -2480,7 +2478,6 @@
             logger.info(f"✅ UID {uid}: Chroma quality validated - {chroma_reason}")
             step_time = time.time() - uid_start_time
             logger.info(f"♎️ 10.7. Validated chroma quality in {step_time:.2f} seconds. Total time: {step_time:.2f} seconds.")
->>>>>>> 57af527e
 
             # Calculate compression score using the proper formula
             # Check scoring function for details
