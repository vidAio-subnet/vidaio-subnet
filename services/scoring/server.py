import os
import cv2
import glob
import time
import math
import torch
import random
import asyncio
import aiohttp
from loguru import logger
import tempfile
import subprocess
import numpy as np
from pydantic import BaseModel
from typing import Optional, List
from firerequests import FireRequests
from vidaio_subnet_core import CONFIG
from torchvision.models import resnet50
from fastapi import FastAPI, HTTPException
import torchvision.transforms as transforms
from pieapp_metric import calculate_pieapp_score
from vidaio_subnet_core.utilities.storage_client import storage_client
from vmaf_metric import calculate_vmaf, convert_mp4_to_y4m, trim_video
from services.video_scheduler.video_utils import get_trim_video_path, delete_videos_with_fileid
from scoring_function import calculate_compression_score

# Compression scoring constants
COMPRESSION_RATE_WEIGHT = 0.7  # w_c
COMPRESSION_VMAF_WEIGHT = 0.3  # w_vmaf
SOFT_THRESHOLD_MARGIN = 5.0  # Margin below VMAF threshold for soft scoring zone


app = FastAPI()
fire_requests = FireRequests()

VMAF_THRESHOLD = CONFIG.score.vmaf_threshold
PIEAPP_SAMPLE_COUNT = CONFIG.score.pieapp_sample_count
PIEAPP_THRESHOLD = CONFIG.score.pieapp_threshold
VMAF_SAMPLE_COUNT = CONFIG.score.vmaf_sample_count

class UpscalingScoringRequest(BaseModel):
    """
    Request model for upscaling scoring. Contains URLs for distorted videos and the reference video path.
    """
    distorted_urls: List[str]
    reference_paths: List[str]
    uids: List[int]
    video_ids: List[str]
    uploaded_object_names: List[str]
    content_lengths: List[int]
    fps: Optional[float] = None
    subsample: Optional[int] = 1
    verbose: Optional[bool] = False
    progress: Optional[bool] = False

class CompressionScoringRequest(BaseModel):
    """
    Request model for compression scoring. Contains URLs for distorted videos and the reference video path.
    """
    distorted_urls: List[str]
    reference_paths: List[str]
    uids: List[int]
    video_ids: List[str]
    uploaded_object_names: List[str]
    vmaf_threshold: float
    fps: Optional[float] = None
    subsample: Optional[int] = 1
    verbose: Optional[bool] = False
    progress: Optional[bool] = False

class OrganicsUpscalingScoringRequest(BaseModel):
    """
    Request model for scoring. Contains URLs for distorted videos and the reference video path.
    """
    distorted_urls: List[str]
    reference_urls: List[str]
    task_types: List[str]
    uids: List[int]
    fps: Optional[float] = None
    subsample: Optional[int] = 1
    verbose: Optional[bool] = False
    progress: Optional[bool] = False

class OrganicsCompressionScoringRequest(BaseModel):
    """
    Request model for scoring. Contains URLs for distorted videos and the reference video path.
    """
    distorted_urls: List[str]
    reference_urls: List[str]
    vmaf_thresholds: List[float]
    uids: List[int]
    fps: Optional[float] = None
    subsample: Optional[int] = 1
    verbose: Optional[bool] = False
    progress: Optional[bool] = False


class UpscalingScoringResponse(BaseModel):
    """
    Response model for upscaling scoring. Contains the list of calculated scores for each distorted video.
    """
    vmaf_scores: List[float]
    pieapp_scores: List[float]
    quality_scores: List[float]
    length_scores: List[float]
    final_scores: List[float]
    reasons: List[str]

class CompressionScoringResponse(BaseModel):
    """
    Response model for compression scoring. Contains the list of calculated scores for each distorted video.
    """
    vmaf_scores: List[float]
    compression_rates: List[float]
    final_scores: List[float]
    reasons: List[str]

class OrganicsUpscalingScoringResponse(BaseModel):
    """
    Response model for organics scoring. Contains the list of calculated scores for each distorted video.
    """
    vmaf_scores: List[float]
    pieapp_scores: List[float]
    quality_scores: List[float]
    length_scores: List[float]
    final_scores: List[float]
    reasons: List[str]

class OrganicsCompressionScoringResponse(BaseModel):
    """
    Response model for organics scoring. Contains the list of calculated scores for each distorted video.
    """
    vmaf_scores: List[float]
    compression_rates: List[float]
    final_scores: List[float]
    reasons: List[str]

# Load pre-trained model for feature extraction
def load_quality_model():
    """Load ResNet50 model for quality assessment"""
    from torchvision.models import ResNet50_Weights
    model = resnet50(weights=ResNet50_Weights.IMAGENET1K_V1)
    model.eval()
    return model

async def download_video(video_url: str, verbose: bool) -> tuple[str, float]:
    """
    Download a video from the given URL and save it to a temporary file.

    Args:
        video_url (str): The URL of the video to download.
        verbose (bool): Whether to show download progress.

    Returns:
        tuple[str, float]: A tuple containing the path to the downloaded video file
                           and the time taken to download it.

    Raises:
        Exception: If the download fails or takes longer than the timeout.
    """
    try:
        with tempfile.NamedTemporaryFile(suffix=".mp4", delete=False) as vid_temp:
            file_path = vid_temp.name  # Path to the temporary file
        if verbose:
            logger.info(f"Downloading video from {video_url} to {file_path}")

        timeout = aiohttp.ClientTimeout(sock_connect=5, total=20)

        start_time = time.time()  # Record start time

        async with aiohttp.ClientSession(timeout=timeout) as session:
            async with session.get(video_url) as response:
                if response.status != 200:
                    raise Exception(f"Failed to download video. HTTP status: {response.status}")

                with open(file_path, "wb") as f:
                    async for chunk in response.content.iter_chunked(2 * 1024 * 1024):
                        f.write(chunk)

        end_time = time.time()  # Record end time
        download_time = end_time - start_time  # Calculate download duration

        if not os.path.exists(file_path) or os.path.getsize(file_path) == 0:
            raise Exception(f"Download failed or file is empty: {file_path}")

        if verbose:
            logger.info(f"File successfully downloaded to: {file_path}")
            logger.info(f"Download time: {download_time:.2f} seconds")

        return file_path, download_time

    except aiohttp.ClientError as e:
        raise Exception(f"Download failed due to a network error: {e}")
    except asyncio.TimeoutError:
        raise Exception("Download timed out")

# Function to get ClipIQA+ score programmatically
def get_clipiqa_score(video_path, num_frames=3):
    """Get ClipIQA+ score for a video file"""
    frames = extract_frames(video_path, num_frames)
    score = calculate_clipiqa_plus_score(frames)
    return score

# Extract frames from video
def extract_frames(video_path, num_frames=3, frame_indices=None):
    """Extract frames from video using specified indices or random ones"""
    cap = cv2.VideoCapture(video_path)
    total_frames = int(cap.get(cv2.CAP_PROP_FRAME_COUNT))
    
    if total_frames < num_frames:
        raise ValueError(f"Video has only {total_frames} frames, but {num_frames} frames requested")
    
    # Use provided frame indices or select random ones
    if frame_indices is None:
        frame_indices = random.sample(range(total_frames), num_frames)
    else:
        # Validate that all requested indices are within bounds
        if max(frame_indices) >= total_frames:
            raise ValueError(f"Frame index {max(frame_indices)} exceeds video length {total_frames}")
    
    frames = []
    for idx in frame_indices:
        cap.set(cv2.CAP_PROP_POS_FRAMES, idx)
        ret, frame = cap.read()
        if ret:
            frame = cv2.cvtColor(frame, cv2.COLOR_BGR2RGB)  # Convert BGR to RGB
            frames.append(frame)
        else:
            raise ValueError(f"Failed to read frame at index {idx}")
    
    cap.release()
    return frames

# Calculate ClipIQA+ inspired score
def calculate_clipiqa_plus_score(frames):
    """Calculate ClipIQA+ inspired score for given frames"""
    device = torch.device('cuda' if torch.cuda.is_available() else 'cpu')
    model = load_quality_model().to(device)
    
    # Preprocessing pipeline
    preprocess = transforms.Compose([
        transforms.ToPILImage(),
        transforms.Resize((224, 224)),
        transforms.ToTensor(),
        transforms.Normalize(mean=[0.485, 0.456, 0.406], std=[0.229, 0.224, 0.225]),
    ])
    
    scores = []
    for frame in frames:
        # Preprocess frame
        frame_tensor = preprocess(frame).unsqueeze(0).to(device)
        
        with torch.no_grad():
            # Extract features using ResNet50
            features = model(frame_tensor)
            
            # Calculate quality metrics
            # 1. Feature magnitude (higher = more complex/rich content)
            feature_magnitude = torch.norm(features, p=2).item()
            
            # 2. Feature variance (higher = more diverse content)
            feature_variance = torch.var(features).item()
            
            # 3. Sharpness estimation using Laplacian variance
            gray_frame = cv2.cvtColor(frame, cv2.COLOR_RGB2GRAY)
            laplacian_var = cv2.Laplacian(gray_frame, cv2.CV_64F).var()
            
            # 4. Contrast estimation
            contrast = np.std(gray_frame)
            
            # Combine metrics with weights (inspired by ClipIQA+ approach)
            # Normalize each metric to [0, 1] range
            norm_magnitude = min(1.0, feature_magnitude / 100.0)
            norm_variance = min(1.0, feature_variance / 1000.0)
            norm_sharpness = min(1.0, laplacian_var / 1000.0)
            norm_contrast = min(1.0, contrast / 100.0)
            
            # Weighted combination (ClipIQA+ inspired weights)
            quality_score = (
                0.3 * norm_magnitude +
                0.25 * norm_variance +
                0.25 * norm_sharpness +
                0.2 * norm_contrast
            )
            
            scores.append(quality_score)
    
    # Return the average score across all frames
    return np.mean(scores)

def calculate_psnr(ref_frame: np.ndarray, dist_frame: np.ndarray) -> float:
    """
    Calculate Peak Signal-to-Noise Ratio (PSNR) between reference and distorted frames.

    Args:
        ref_frame (np.ndarray): The reference video frame.
        dist_frame (np.ndarray): The distorted video frame.

    Returns:
        float: The PSNR value between the reference and distorted frames.
    """
    mse = np.mean((ref_frame - dist_frame) ** 2)
    if mse == 0:
        return 1000  # Maximum PSNR value (perfect similarity)
    return 10 * np.log10((255.0**2) / mse)

def calculate_length_score(content_length):
    """
    Convert content length in seconds to a normalized length score.
    
    Args:
        content_length (float): Video duration in seconds (5-320s)
        
    Returns:
        float: Normalized length score (0-1)
    """
    return math.log(1 + content_length) / math.log(1 + 320)

def calculate_preliminary_score(quality_score, length_score, quality_weight=0.5, length_weight=0.5):
    """
    Calculate the preliminary score from quality and length scores.
    
    Args:
        quality_score (float): Normalized quality score (0-1)
        length_score (float): Normalized length score (0-1)
        quality_weight (float): Weight for quality component (default: 0.5)
        length_weight (float): Weight for length component (default: 0.5)
        
    Returns:
        float: Preliminary combined score (0-1)
    """
    return (quality_score * quality_weight) + (length_score * length_weight)

def calculate_final_score(s_pre):
    """
    Transform preliminary score into final score using exponential function.
    
    Args:
        s_pre (float): Preliminary score (0-1)
        
    Returns:
        float: Final exponentially-transformed score
    """
    return 0.1 * math.exp(6.979 * (s_pre - 0.5))

def sigmoid(x):
    return 1 / (1 + np.exp(-x))

def calculate_quality_score(pieapp_score):
    sigmoid_normalized_score = sigmoid(pieapp_score)
    
    original_at_zero = (1 - (np.log10(sigmoid(0) + 1) / np.log10(3.5))) ** 2.5
    original_at_two = (1 - (np.log10(sigmoid(2.0) + 1) / np.log10(3.5))) ** 2.5
    
    original_value = (1 - (np.log10(sigmoid_normalized_score + 1) / np.log10(3.5))) ** 2.5
    
    scaled_value = 1 - ((original_value - original_at_zero) / (original_at_two - original_at_zero))
    
    return scaled_value

def get_sample_frames(ref_cap, dist_cap, total_frames):
    """
    Get sample frames from both reference and distorted videos.
    
    Args:
        ref_cap: Reference video capture
        dist_cap: Distorted video capture
        total_frames: Total number of frames in the videos
        
    Returns:
        tuple: (ref_frames, dist_frames) - Lists of sampled frames
    """
    # Determine how many frames to sample
    frames_to_sample = min(PIEAPP_SAMPLE_COUNT, total_frames)
    
    # Generate a random starting point that ensures we can get consecutive frames
    # without exceeding the total number of frames
    max_start_frame = total_frames - frames_to_sample
    if max_start_frame <= 0:
        start_frame = 0
    else:
        start_frame = random.randint(0, max_start_frame)
    
    logger.info(f"Sampling {frames_to_sample} consecutive frames starting from frame {start_frame}")
    
    # Extract frames from reference video
    ref_frames = []
    ref_cap.set(cv2.CAP_PROP_POS_FRAMES, start_frame)
    for _ in range(frames_to_sample):
        ret, frame = ref_cap.read()
        if not ret:
            break
        ref_frames.append(frame)
    
    # Extract frames from distorted video
    dist_frames = []
    dist_cap.set(cv2.CAP_PROP_POS_FRAMES, start_frame)
    for _ in range(frames_to_sample):
        ret, frame = dist_cap.read()
        if not ret:
            break
        dist_frames.append(frame)
    
    return ref_frames, dist_frames

def get_frame_count(video_path):
    """
    Get frame count using ffprobe with optimized approach.
    First tries fast metadata read, falls back to frame counting if needed.
    """
    try:
        # Method 1: Fast metadata read (similar to OpenCV speed)
        cmd = [
            "ffprobe",
            "-v", "error",
            "-select_streams", "v:0",
            "-show_entries", "stream=nb_frames",  # Read from metadata (FAST)
            "-of", "default=nokey=1:noprint_wrappers=1",
            video_path
        ]
        result = subprocess.run(
            cmd, 
            capture_output=True, 
            text=True, 
            check=True, 
            timeout=5  # Fast timeout for metadata read
        )
        
        frame_count_str = result.stdout.strip()
        if frame_count_str and frame_count_str != "N/A":
            frame_count = int(frame_count_str)
            logger.debug(f"ffprobe (fast): {video_path} has {frame_count} frames")
            return frame_count
        
        # Method 2: Frame counting fallback (slower but accurate)
        logger.debug(f"Metadata unavailable, counting frames for {video_path}")
        cmd = [
            "ffprobe",
            "-v", "error",
            "-count_frames",  # Actually count frames (SLOWER)
            "-select_streams", "v:0",
            "-show_entries", "stream=nb_read_frames",
            "-of", "default=nokey=1:noprint_wrappers=1",
            video_path
        ]
        result = subprocess.run(
            cmd, 
            capture_output=True, 
            text=True, 
            check=True, 
            timeout=30  # Longer timeout for counting
        )
        frame_count = int(result.stdout.strip())
        logger.debug(f"ffprobe (counted): {video_path} has {frame_count} frames")
        return frame_count
        
    except subprocess.TimeoutExpired:
        logger.error(f"ffprobe timeout for {video_path}")
        raise Exception(f"Frame count timeout: ffprobe took too long")
    except subprocess.CalledProcessError as e:
        logger.error(f"ffprobe failed for {video_path}: {e.stderr}")
        raise Exception(f"Frame count failed: ffprobe error - {e.stderr}")
    except ValueError as e:
        logger.error(f"ffprobe returned invalid frame count for {video_path}: {e}")
        raise Exception(f"Frame count failed: invalid ffprobe output")
    except Exception as e:
        logger.error(f"Unexpected error with ffprobe for {video_path}: {e}")
        raise Exception(f"Frame count failed: {e}")

def is_valid_video(video_path):
    """
    Check if a video file is valid and can be opened using ffprobe.
    Optimized for speed - only checks basic properties without counting frames.
    
    Returns:
        bool: True if video is valid, False otherwise
    """
    try:
        # First check if file exists and has size
        if not os.path.exists(video_path):
            logger.error(f"Video file does not exist: {video_path}")
            return False
        
        file_size = os.path.getsize(video_path)
        if file_size == 0:
            logger.error(f"Video file is empty: {video_path}")
            return False
        
        if file_size < 1024:  # Less than 1KB is suspicious
            logger.warning(f"Video file is very small ({file_size} bytes): {video_path}")
        
        # Use ffprobe to validate video stream (FAST - no frame counting)
        cmd = [
            "ffprobe",
            "-v", "error",
            "-select_streams", "v:0",
            "-show_entries", "stream=codec_type,width,height,duration",  # Basic properties only
            "-of", "csv=p=0",
            video_path
        ]
        result = subprocess.run(
            cmd, 
            capture_output=True, 
            text=True, 
            check=True, 
            timeout=5  # Reduced timeout since we're not counting frames
        )
        
        # Parse output: format is "video,width,height,duration"
        output = result.stdout.strip()
        if not output:
            logger.error(f"ffprobe returned empty output for {video_path}")
            return False
        
        parts = output.split(',')
        if len(parts) < 3:
            logger.error(f"ffprobe validation failed: incomplete output for {video_path}")
            return False
        
        # Check if it's a video stream
        if parts[0] != "video":
            logger.error(f"ffprobe validation failed: not a video file: {video_path}")
            return False
        
        # Check if width and height are valid
        try:
            width = int(parts[1])
            height = int(parts[2])
            if width <= 0 or height <= 0:
                logger.error(f"Invalid video dimensions: {width}x{height} for {video_path}")
                return False
        except (ValueError, IndexError):
            logger.error(f"Could not parse video dimensions for {video_path}")
            return False
        
        # Optionally check duration if available
        if len(parts) > 3 and parts[3]:
            try:
                duration = float(parts[3])
                if duration <= 0:
                    logger.warning(f"Video has invalid duration: {duration}s for {video_path}")
            except ValueError:
                pass  # Duration not critical for validation
        
        return True
        
    except subprocess.TimeoutExpired:
        logger.error(f"ffprobe validation timeout for {video_path}")
        return False
    except subprocess.CalledProcessError as e:
        logger.error(f"ffprobe validation failed for {video_path}: {e.stderr}")
        return False
    except Exception as e:
        logger.error(f"Unexpected error validating {video_path}: {e}")
        return False
<<<<<<< HEAD
=======
        
    except subprocess.TimeoutExpired:
        logger.error(f"ffprobe validation timeout for {video_path}")
        return False
    except subprocess.CalledProcessError as e:
        logger.error(f"ffprobe validation failed for {video_path}: {e.stderr}")
        return False
    except Exception as e:
        logger.error(f"Unexpected error validating {video_path}: {e}")
        return False
>>>>>>> 3bab2bd3

def get_video_dimensions(video_path):
    """
    Get video dimensions (width, height) using ffprobe.
    This avoids OpenCV's AV1 decoder warnings.
    
    Returns:
        tuple: (width, height) or (None, None) if failed
    """
    try:
        cmd = [
            "ffprobe",
            "-v", "error",
            "-select_streams", "v:0",
            "-show_entries", "stream=width,height",
            "-of", "csv=p=0",
            video_path
        ]
        result = subprocess.run(cmd, capture_output=True, text=True, check=True, timeout=5)
        width, height = map(int, result.stdout.strip().split(','))
        return width, height
    except Exception as e:
        logger.warning(f"ffprobe dimension check failed for {video_path}: {e}")
        return None, None

def get_video_fps(video_path):
    """
    Get video FPS using ffprobe.
    This avoids OpenCV's AV1 decoder warnings.
    
    Returns:
        float: FPS or None if failed
    """
    try:
        cmd = [
            "ffprobe",
            "-v", "error",
            "-select_streams", "v:0",
            "-show_entries", "stream=r_frame_rate",
            "-of", "default=noprint_wrappers=1:nokey=1",
            video_path
        ]
        result = subprocess.run(cmd, capture_output=True, text=True, check=True, timeout=5)
        # r_frame_rate returns format like "30000/1001" or "30/1"
        fps_str = result.stdout.strip()
        if '/' in fps_str:
            num, den = map(int, fps_str.split('/'))
            return num / den
        return float(fps_str)
    except Exception as e:
        logger.warning(f"ffprobe FPS check failed for {video_path}: {e}")
        return None

def calculate_pieapp_score_on_samples(ref_frames, dist_frames):
    """
    Calculate PIE-APP score on sampled frames without creating temporary files.
    
    Args:
        ref_frames: List of reference frames
        dist_frames: List of distorted frames
        
    Returns:
        float: Average PIE-APP score
    """
    if not ref_frames:
        logger.info("No ref frames to process")
        return -100
    
    if not dist_frames:
        logger.info("No dist frames to process")
        return 2.0
    
    class FrameProvider:
        def __init__(self, frames):
            self.frames = frames
            self.current_frame = 0
            self.frame_count = len(frames)
        
        def read(self):
            if self.current_frame < self.frame_count:
                frame = self.frames[self.current_frame]
                self.current_frame += 1
                return True, frame
            return False, None
        
        def get(self, prop_id):
            if prop_id == cv2.CAP_PROP_FRAME_COUNT:
                return self.frame_count
            return 0
        
        def set(self, prop_id, value):
            if prop_id == cv2.CAP_PROP_POS_FRAMES:
                self.current_frame = int(value) if value < self.frame_count else self.frame_count
                return True
            return False
        
        def release(self):
            # Nothing to release
            pass
        
        def isOpened(self):
            return self.frame_count > 0
    
    ref_provider = FrameProvider(ref_frames)
    dist_provider = FrameProvider(dist_frames)
    
    try:
        score = calculate_pieapp_score(ref_provider, dist_provider, frame_interval=1)
        return score
    except Exception as e:
        logger.error(f"Error calculating PieAPP score on frames: {str(e)}")
        return -100

def upscale_video(input_path, scale_factor=2):
    """
    Upscales a video using FFmpeg by the specified scale factor.
    
    Args:
        input_path (str): Path to the input video file
        scale_factor (int): Factor by which to upscale the video (default: 2)
        
    Returns:
        str: Path to the upscaled video file
    """
    filename, extension = os.path.splitext(input_path)
    output_path = f"{filename}_upscaled{extension}"
    
    # Get video dimensions using ffprobe (avoids AV1 warnings)
    width, height = get_video_dimensions(input_path)
    if width is None or height is None:
        raise ValueError(f"Could not get video dimensions for {input_path}")
    
    new_width = width * scale_factor
    new_height = height * scale_factor
    
    cmd = [
        "ffmpeg",
        "-i", input_path,
        "-vf", f"scale={new_width}:{new_height}",
        "-c:v", "libx264",
        "-preset", "medium",  
        "-crf", "18",         
        "-an",
        output_path
    ]
    
    try:
        subprocess.run(cmd, check=True, stdout=subprocess.PIPE, stderr=subprocess.PIPE)
        logger.info(f"Successfully upscaled video to {new_width}x{new_height}")
        return output_path
    except subprocess.CalledProcessError as e:
        logger.error(f"Error upscaling video: {e}")
        return input_path

@app.post("/score_upscaling_synthetics")
async def score_upscaling_synthetics(request: UpscalingScoringRequest) -> UpscalingScoringResponse:
    logger.info("#################### 🤖 start upscaling request scoring ####################")

    start_time = time.time()
    quality_scores = []
    length_scores = []
    final_scores = []
    vmaf_scores = []
    pieapp_scores = []
    reasons = []

    if len(request.reference_paths) != len(request.distorted_urls):
        raise HTTPException(
            status_code=400, 
            detail="Number of reference paths must match number of distorted URLs"
        )
    
    if len(request.uids) != len(request.distorted_urls):
        raise HTTPException(
            status_code=400, 
            detail="Number of UIDs must match number of distorted URLs"
        )

    for idx, (ref_path, dist_url, uid, video_id, uploaded_object_name, content_length) in enumerate(zip(
        request.reference_paths, 
        request.distorted_urls, 
        request.uids,
        request.video_ids,
        request.uploaded_object_names,
        request.content_lengths
    )):
        try:
            logger.info(f"🧩 Processing pair {idx+1}/{len(request.distorted_urls)}: UID {uid} 🧩")
            
            uid_start_time = time.time()  # Start time for this UID

            ref_y4m_path = None
            dist_path = None

            # Validate reference video using ffprobe (avoids AV1 warnings)
            if not is_valid_video(ref_path):
                # Add diagnostic information
                file_exists = os.path.exists(ref_path)
                file_size = os.path.getsize(ref_path) if file_exists else 0
                
                logger.error(f"Error opening reference video file {ref_path}.")
                logger.info(f"  File exists: {file_exists}")
                logger.info(f"  File size: {file_size} bytes")
                logger.info(f"  Current working directory: {os.getcwd()}")
                logger.info(f"  Assigning score of 0.")
                
                vmaf_scores.append(0.0)
                pieapp_scores.append(0.0)
                quality_scores.append(0.0)
                length_scores.append(0.0)
                final_scores.append(-100)
                reasons.append(f"error opening reference video file: {ref_path} (exists: {file_exists}, size: {file_size})")
                continue
            
            # Only log success after confirming the file was validated
            step_time = time.time() - uid_start_time
            logger.info(f"♎️ 1. Validated reference video in {step_time:.2f} seconds. Total time: {step_time:.2f} seconds.")

            ref_total_frames = get_frame_count(ref_path)
            step_time = time.time() - uid_start_time
            logger.info(f"♎️ 2. Retrieved reference video frame count ({ref_total_frames}) in {step_time:.2f} seconds. Total time: {step_time:.2f} seconds.")

            if ref_total_frames < 10:
                logger.info(f"Video must contain at least 10 frames. Assigning score of 0.")
                vmaf_scores.append(0.0)
                pieapp_scores.append(0.0)
                quality_scores.append(0.0)
                length_scores.append(0.0)
                final_scores.append(-100)
                reasons.append("reference video has fewer than 10 frames")
                continue

            sample_size = min(PIEAPP_SAMPLE_COUNT, ref_total_frames)
            max_start_frame = ref_total_frames - sample_size
            start_frame = 0 if max_start_frame <= 0 else random.randint(0, max_start_frame)

            logger.info(f"Selected frame range for pieapp score {idx+1}: {start_frame} to {start_frame + sample_size - 1}")
            step_time = time.time() - uid_start_time
            logger.info(f"♎️ 3. Selected frame range in {step_time:.2f} seconds. Total time: {step_time:.2f} seconds.")

            # Open video with OpenCV only when needed for frame extraction
            ref_cap = cv2.VideoCapture(ref_path)
            ref_frames = []
            ref_cap.set(cv2.CAP_PROP_POS_FRAMES, start_frame)
            for _ in range(sample_size):
                ret, frame = ref_cap.read()
                if not ret:
                    break
                ref_frames.append(frame)
            ref_cap.release()
            step_time = time.time() - uid_start_time
            logger.info(f"♎️ 4. Extracted sampled frames from reference video in {step_time:.2f} seconds. Total time: {step_time:.2f} seconds.")

            random_frames = sorted(random.sample(range(ref_total_frames), VMAF_SAMPLE_COUNT))
            logger.info(f"Randomly selected {VMAF_SAMPLE_COUNT} frames for VMAF score: frame list: {random_frames}")
            step_time = time.time() - uid_start_time
            logger.info(f"♎️ 5. Selected random frames for VMAF in {step_time:.2f} seconds. Total time: {step_time:.2f} seconds.")

            ref_y4m_path = convert_mp4_to_y4m(ref_path, random_frames)
            logger.info("The reference video has been successfully converted to Y4M format.")
            step_time = time.time() - uid_start_time
            logger.info(f"♎️ 6. Converted reference video to Y4M in {step_time:.2f} seconds. Total time: {step_time:.2f} seconds.")

            if len(dist_url) < 10:
                logger.info(f"Wrong dist download URL: {dist_url}. Assigning score of 0.")
                vmaf_scores.append(0.0)
                pieapp_scores.append(0.0)
                quality_scores.append(0.0)
                length_scores.append(0.0)
                final_scores.append(0.0)
                reasons.append("Invalid download URL: the distorted video download URL must be at least 10 characters long.")
                continue

            try:
                dist_path, download_time = await download_video(dist_url, request.verbose)
            except Exception as e:
                error_msg = f"Failed to download video from {dist_url}: {str(e)}"
                logger.error(f"{error_msg}. Assigning score of 0.")
                vmaf_scores.append(0.0)
                pieapp_scores.append(0.0)
                quality_scores.append(0.0)
                length_scores.append(0.0)
                final_scores.append(0.0)
                reasons.append("failed to download video file from url")
                continue

            step_time = time.time() - uid_start_time
            logger.info(f"♎️ 7. Downloaded distorted video in {step_time:.2f} seconds. Total time: {step_time:.2f} seconds.")

            # Validate video using ffprobe (avoids AV1 warnings)
            if not is_valid_video(dist_path):
                logger.error(f"Error opening distorted video file from {dist_url}. Assigning score of 0.")
                vmaf_scores.append(0.0)
                pieapp_scores.append(0.0)
                quality_scores.append(0.0)
                length_scores.append(0.0)
                final_scores.append(0.0)
                reasons.append("error opening distorted video file")
                if dist_path and os.path.exists(dist_path):
                    os.unlink(dist_path)
                continue

            step_time = time.time() - uid_start_time
            logger.info(f"♎️ 8. Validated distorted video in {step_time:.2f} seconds. Total time: {step_time:.2f} seconds.")

            # Get frame count using ffprobe (no AV1 warnings)
            dist_total_frames = get_frame_count(dist_path)

            logger.info(f"Distorted video has {dist_total_frames} frames.")
            step_time = time.time() - uid_start_time
            logger.info(f"♎️ 9. Retrieved distorted video frame count in {step_time:.2f} seconds. Total time: {step_time:.2f} seconds.")

            if dist_total_frames != ref_total_frames:
                logger.info(
                    f"Video length mismatch for pair {idx+1}: ref({ref_total_frames}) != dist({dist_total_frames}). Assigning score of 0."
                )
                vmaf_scores.append(0.0)
                pieapp_scores.append(0.0)
                quality_scores.append(0.0)
                length_scores.append(0.0)
                final_scores.append(0.0)
                reasons.append("video length mismatch")
                if dist_path and os.path.exists(dist_path):
                    os.unlink(dist_path)
                continue

            # Calculate VMAF
            try:
                vmaf_start = time.time()
                vmaf_score = calculate_vmaf(ref_y4m_path, dist_path, random_frames, neg_model=False)
                vmaf_calc_time = time.time() - vmaf_start
                logger.info(f"☣️☣️ VMAF calculation took {vmaf_calc_time:.2f} seconds.")

                step_time = time.time() - uid_start_time
                logger.info(f"♎️ 10. Completed VMAF calculation in {step_time:.2f} seconds. Total time: {step_time:.2f} seconds.")

                if vmaf_score is not None:
                    vmaf_scores.append(vmaf_score)
                else:
                    vmaf_score = 0.0
                    vmaf_scores.append(vmaf_score)
                logger.info(f"🎾 VMAF score is {vmaf_score}")
            except Exception as e:
                vmaf_scores.append(0.0)
                pieapp_scores.append(0.0)
                quality_scores.append(0.0)
                length_scores.append(0.0)
                final_scores.append(0.0)
                reasons.append("failed to calculate VMAF score due to video dimension mismatch")
                logger.error(f"Error calculating VMAF score: {e}")
                continue

            if vmaf_score / 100 < VMAF_THRESHOLD:
                logger.info(f"VMAF score is too low, giving zero score, current VMAF score: {vmaf_score}")
                pieapp_scores.append(0.0)
                quality_scores.append(0.0)
                length_scores.append(0.0)
                final_scores.append(0.0)
                reasons.append(f"VMAF score is too low, current VMAF score: {vmaf_score}")
                continue

            # Open video with OpenCV only when needed for frame extraction
            dist_cap = cv2.VideoCapture(dist_path)
            
            # Extract distorted frames
            dist_frames = []
            dist_cap.set(cv2.CAP_PROP_POS_FRAMES, start_frame)
            for _ in range(sample_size):
                ret, frame = dist_cap.read()
                if not ret:
                    break
                dist_frames.append(frame)
            step_time = time.time() - uid_start_time
            logger.info(f"♎️ 11. Extracted sampled frames from distorted video in {step_time:.2f} seconds. Total time: {step_time:.2f} seconds.")

            # Calculate PieAPP score
            pieapp_score = calculate_pieapp_score_on_samples(ref_frames, dist_frames)
            step_time = time.time() - uid_start_time
            logger.info(f"♎️ 12. Calculated PieAPP score in {step_time:.2f} seconds. Total time: {step_time:.2f} seconds.")
            logger.info(f"🎾 PieAPP score is {pieapp_score}")

            if pieapp_score == -100:
                logger.error(f"Uncertain error in pieapp calculation")
                pieapp_scores.append(0.0)
                quality_scores.append(0.0)
                length_scores.append(0.0)
                final_scores.append(-100)
                reasons.append("Uncertain error in pieapp calculation")
                dist_cap.release()
                continue

            pieapp_scores.append(pieapp_score)
            s_q = calculate_quality_score(pieapp_score)
            logger.info(f"🏀 Quality score is {s_q}")

            dist_cap.release()

            s_l = calculate_length_score(content_length)

            s_pre = calculate_preliminary_score(s_q, s_l)

            s_f = calculate_final_score(s_pre)

            quality_scores.append(s_q)
            length_scores.append(s_l)
            final_scores.append(s_f)
            reasons.append("success")

            step_time = time.time() - uid_start_time
            logger.info(f"🛑 Processed one UID in {step_time:.2f} seconds.")

        except Exception as e:
            error_msg = f"Failed to process video from {dist_url}: {str(e)}"
            logger.error(f"{error_msg}. Assigning score of 0.")
            vmaf_scores.append(0.0)
            pieapp_scores.append(0.0)
            quality_scores.append(0.0)
            length_scores.append(0.0)
            final_scores.append(0.0)
            reasons.append("failed to process video")

        finally:
            # Clean up resources for this pair
            # ref_cap is released immediately after use for frame extraction
            if ref_y4m_path and os.path.exists(ref_y4m_path):
                os.unlink(ref_y4m_path)
            if dist_path and os.path.exists(dist_path):
                os.unlink(dist_path)

            # Delete the uploaded object
            storage_client.delete_file(uploaded_object_name)

    for ref_path in request.reference_paths:
        if os.path.exists(ref_path):
            os.unlink(ref_path)

    tmp_directory = "/tmp"
    try:
        logger.info("🧹 Cleaning up temporary files in /tmp...")
        for file_path in glob.glob(os.path.join(tmp_directory, "*.mp4")):
            os.remove(file_path)
            logger.info(f"Deleted: {file_path}")
        for file_path in glob.glob(os.path.join(tmp_directory, "*.y4m")):
            os.remove(file_path)
            logger.info(f"Deleted: {file_path}")
    except Exception as e:
        logger.error(f"⚠️ Error during cleanup: {e}")

    processed_time = time.time() - start_time
    logger.info(f"Completed batch scoring of {len(request.distorted_urls)} pairs within {processed_time:.2f} seconds")
    logger.info(f"🍉🍉🍉 Calculated final scores: {final_scores} 🍉🍉🍉")
    
    return UpscalingScoringResponse(
        vmaf_scores=vmaf_scores,
        pieapp_scores=pieapp_scores,
        quality_scores=quality_scores,
        length_scores=length_scores,
        final_scores=final_scores,
        reasons=reasons
    )

@app.post("/score_compression_synthetics")
async def score_compression_synthetics(request: CompressionScoringRequest) -> CompressionScoringResponse:
    logger.info("#################### 🤖 start compression request scoring ####################")
    start_time = time.time()
    compression_rates = []
    final_scores = []
    vmaf_scores = []
    reasons = []

    if len(request.reference_paths) != len(request.distorted_urls):
        raise HTTPException(
            status_code=400, 
            detail="Number of reference paths must match number of distorted URLs"
        )
    
    if len(request.uids) != len(request.distorted_urls):
        raise HTTPException(
            status_code=400, 
            detail="Number of UIDs must match number of distorted URLs"
        )

    vmaf_threshold = request.vmaf_threshold
    for idx, (ref_path, dist_url, uid, video_id, uploaded_object_name) in enumerate(zip(
        request.reference_paths, 
        request.distorted_urls, 
        request.uids,
        request.video_ids,
        request.uploaded_object_names,
    )):
        try:
            logger.info(f"🧩 Processing pair {idx+1}/{len(request.distorted_urls)}: UID {uid} 🧩")
            
            uid_start_time = time.time()  # Start time for this UID

            
            ref_y4m_path = None
            dist_path = None

            # Validate reference video using ffprobe (avoids AV1 warnings)
            if not is_valid_video(ref_path):
                # Add diagnostic information
                file_exists = os.path.exists(ref_path)
                file_size = os.path.getsize(ref_path) if file_exists else 0
                
                logger.error(f"Error opening reference video file {ref_path}.")
                logger.info(f"  File exists: {file_exists}")
                logger.info(f"  File size: {file_size} bytes")
                logger.info(f"  Current working directory: {os.getcwd()}")
                logger.info(f"  Assigning score of 0.")
                
                vmaf_scores.append(0.0)
                compression_rates.append(1.0)  # No compression achieved
                final_scores.append(-100)
                reasons.append(f"error opening reference video file: {ref_path} (exists: {file_exists}, size: {file_size})")
                continue
            
            # Only log success after confirming the file was validated
            step_time = time.time() - uid_start_time
            logger.info(f"♎️ 1. Validated reference video in {step_time:.2f} seconds. Total time: {step_time:.2f} seconds.")

            ref_total_frames = get_frame_count(ref_path)
            step_time = time.time() - uid_start_time
            logger.info(f"♎️ 2. Retrieved reference video frame count ({ref_total_frames}) in {step_time:.2f} seconds. Total time: {step_time:.2f} seconds.")

            if ref_total_frames < 10:
                logger.error(f"Video must contain at least 10 frames. Assigning score of 0.")
                vmaf_scores.append(0.0)
                compression_rates.append(1.0)  # No compression achieved
                final_scores.append(-100)
                reasons.append("reference video has fewer than 10 frames")
                continue

            # Get reference video file size for compression rate calculation
            ref_file_size = os.path.getsize(ref_path)
            logger.info(f"Reference video file size: {ref_file_size} bytes")

            if len(dist_url) < 10:
                logger.error(f"Wrong dist download URL: {dist_url}. Assigning score of 0.")
                vmaf_scores.append(0.0)
                compression_rates.append(1.0)  # No compression achieved
                final_scores.append(0.0)
                reasons.append("Invalid download URL: the distorted video download URL must be at least 10 characters long.")
                continue

            try:
                dist_path, download_time = await download_video(dist_url, request.verbose)
            except Exception as e:
                error_msg = f"Failed to download video from {dist_url}: {str(e)}"
                logger.error(f"{error_msg}. Assigning score of 0.")
                vmaf_scores.append(0.0)
                compression_rates.append(1.0)  # No compression achieved
                final_scores.append(0.0)
                reasons.append("failed to download video file from url")
                continue

            step_time = time.time() - uid_start_time
            logger.info(f"♎️ 3. Downloaded distorted video in {step_time:.2f} seconds. Total time: {step_time:.2f} seconds.")

            # Validate video using ffprobe (avoids AV1 warnings)
            if not is_valid_video(dist_path):
                logger.error(f"Error opening distorted video file from {dist_url}. Assigning score of 0.")
                vmaf_scores.append(0.0)
                compression_rates.append(1.0)  # No compression achieved
                final_scores.append(0.0)
                reasons.append("error opening distorted video file")
                if dist_path and os.path.exists(dist_path):
                    os.unlink(dist_path)
                continue

            step_time = time.time() - uid_start_time
            logger.info(f"♎️ 4. Validated distorted video in {step_time:.2f} seconds. Total time: {step_time:.2f} seconds.")

            dist_total_frames = get_frame_count(dist_path)

            logger.info(f"Distorted video has {dist_total_frames} frames.")
            step_time = time.time() - uid_start_time
            logger.info(f"♎️ 5. Retrieved distorted video frame count in {step_time:.2f} seconds. Total time: {step_time:.2f} seconds.")

            if dist_total_frames != ref_total_frames:
                logger.error(
                    f"Video length mismatch for pair {idx+1}: ref({ref_total_frames}) != dist({dist_total_frames}). Assigning score of 0."
                )
                vmaf_scores.append(0.0)
                compression_rates.append(1.0)  # No compression achieved
                final_scores.append(0.0)
                reasons.append("video length mismatch")
                if dist_path and os.path.exists(dist_path):
                    os.unlink(dist_path)
                continue

            # Get distorted video file size for compression rate calculation
            dist_file_size = os.path.getsize(dist_path)
            logger.info(f"Distorted video file size: {dist_file_size} bytes")

            # Calculate compression rate BEFORE VMAF calculation
            if ref_file_size > 0 and dist_file_size < ref_file_size:
                compression_rate = dist_file_size / ref_file_size
                logger.info(f"Compression rate: {compression_rate:.4f} ({dist_file_size}/{ref_file_size})")
            else:
                compression_rate = 1.0
                logger.info("Reference file size is 0 or distorted file size >= reference, setting compression rate to 1.0")

            # Sample frames for VMAF calculation
            random_frames = sorted(random.sample(range(ref_total_frames), VMAF_SAMPLE_COUNT))
            logger.info(f"Randomly selected {VMAF_SAMPLE_COUNT} frames for VMAF score: frame list: {random_frames}")
            step_time = time.time() - uid_start_time
            logger.info(f"♎️ 6. Selected random frames for VMAF in {step_time:.2f} seconds. Total time: {step_time:.2f} seconds.")

            ref_y4m_path = convert_mp4_to_y4m(ref_path, random_frames)
            logger.info("The reference video has been successfully converted to Y4M format.")
            step_time = time.time() - uid_start_time
            logger.info(f"♎️ 7. Converted reference video to Y4M in {step_time:.2f} seconds. Total time: {step_time:.2f} seconds.")

            # Calculate VMAF
            try:
                vmaf_start = time.time()
                vmaf_score = calculate_vmaf(ref_y4m_path, dist_path, random_frames, neg_model=True)
                vmaf_calc_time = time.time() - vmaf_start
                logger.info(f"☣️☣️ VMAF calculation took {vmaf_calc_time:.2f} seconds.")

                step_time = time.time() - uid_start_time
                logger.info(f"♎️ 8. Completed VMAF calculation in {step_time:.2f} seconds. Total time: {step_time:.2f} seconds.")

                if vmaf_score is not None:
                    vmaf_scores.append(vmaf_score)
                else:
                    vmaf_score = 0.0
                    vmaf_scores.append(vmaf_score)
                logger.info(f"🎾 VMAF score is {vmaf_score} , Threshold: {vmaf_threshold}, Diff: {vmaf_score - vmaf_threshold}")
<<<<<<< HEAD

=======
>>>>>>> 3bab2bd3
            except Exception as e:
                vmaf_scores.append(0.0)
                compression_rates.append(1.0)  # No compression achieved
                final_scores.append(0.0)
                reasons.append("failed to calculate VMAF score due to video dimension mismatch")
                logger.error(f"Error calculating VMAF score: {e}")
                continue

            # Calculate compression score using the proper formula
            # Check scoring function for details

            final_score, compression_component, quality_component, reason = calculate_compression_score(
                vmaf_score=vmaf_score,
                compression_rate=compression_rate,
                vmaf_threshold=vmaf_threshold,
                compression_weight=COMPRESSION_RATE_WEIGHT,
                quality_weight=COMPRESSION_VMAF_WEIGHT,
                soft_threshold_margin=SOFT_THRESHOLD_MARGIN
            )
           

            #  quality component: 
            logger.info(f"VMAF quality component: {quality_component:.4f}")

            # compression component
            logger.info(f"🎯 Compression score is {compression_component:.4f}")

            # final score
            logger.info(f"🎯 Final score is {final_score:.4f}")
            compression_rates.append(compression_rate)
            final_scores.append(final_score)
            reasons.append(reason)

            step_time = time.time() - uid_start_time
            logger.info(f"🛑 Processed one UID in {step_time:.2f} seconds.")

        except Exception as e:
            error_msg = f"Failed to process video from {dist_url}: {str(e)}"
            logger.error(f"{error_msg}. Assigning score of 0.")
            vmaf_scores.append(0.0)
            compression_rates.append(1.0)  # No compression achieved
            final_scores.append(0.0)
            reasons.append("failed to process video")

        finally:
            # Clean up resources for this pair
            # ref_cap is not used in this endpoint (using ffprobe instead)
            if ref_y4m_path and os.path.exists(ref_y4m_path):
                os.unlink(ref_y4m_path)
            if dist_path and os.path.exists(dist_path):
                os.unlink(dist_path)

            # Delete the uploaded object
            storage_client.delete_file(uploaded_object_name)
            
    for ref_path in request.reference_paths:
        if os.path.exists(ref_path):
            os.unlink(ref_path)

    tmp_directory = "/tmp"
    try:
        logger.info("🧹 Cleaning up temporary files in /tmp...")
        for file_path in glob.glob(os.path.join(tmp_directory, "*.mp4")):
            os.remove(file_path)
            logger.info(f"Deleted: {file_path}")
        for file_path in glob.glob(os.path.join(tmp_directory, "*.y4m")):
            os.remove(file_path)
            logger.info(f"Deleted: {file_path}")
    except Exception as e:
        logger.error(f"⚠️ Error during cleanup: {e}")

    processed_time = time.time() - start_time
    logger.info(f"Completed batch scoring of {len(request.distorted_urls)} pairs within {processed_time:.2f} seconds")
    logger.info(f"🍉🍉🍉 Calculated final scores: {final_scores} 🍉🍉🍉")
    
    return CompressionScoringResponse(
        vmaf_scores=vmaf_scores,
        compression_rates=compression_rates,
        final_scores=final_scores,
        reasons=reasons
    )

@app.post("/score_organics_upscaling")
async def score_organics_upscaling(request: OrganicsUpscalingScoringRequest) -> OrganicsUpscalingScoringResponse:
    logger.info("#################### 🤖 start scoring ####################")
    batch_start_time = time.time()
    vmaf_scores = []
    pieapp_scores = []
    quality_scores = []
    length_scores = []
    final_scores = []
    reasons = []

    distorted_video_paths = []
    for dist_url in request.distorted_urls:
        if len(dist_url) < 10:
            distorted_video_paths.append(None)
            continue
        try:
            path, download_time = await download_video(dist_url, request.verbose)
            distorted_video_paths.append(path)
        except Exception as e:
            logger.error(f"failed to download distorted video: {dist_url}, error: {e}")
            distorted_video_paths.append(None)

    for idx, (ref_url, dist_path, uid, task_type) in enumerate(
        zip(request.reference_urls, distorted_video_paths, request.uids, request.task_types)
    ):
        logger.info(f"🧩 processing {uid}.... downloading reference video.... 🧩")
        ref_path = None
        
        ref_upscaled_y4m_path = None
        ref_clip_path = None
        dist_clip_path = None
        ref_upscaled_clip_path = None

        scale_factor = 2
        if task_type == "SD24K":
            scale_factor = 4

        logger.info(f"scale factor: {scale_factor}")

        # === REFERENCE VIDEO VALIDATION (NOT MINER'S FAULT) ===
        try:
            # download reference video
            if len(ref_url) < 10:
                logger.info(f"invalid reference download url: {ref_url}. skipping scoring")
                reasons.append("invalid reference url - skipped")
                vmaf_scores.append(-1)
                pieapp_scores.append(-1)
                quality_scores.append(-1)
                length_scores.append(-1)
                final_scores.append(-1)  # -1 means skip, don't penalize
                continue

            ref_path, download_time = await download_video(ref_url, request.verbose)
            
            # Validate reference video using ffprobe (avoids AV1 warnings)
            if not is_valid_video(ref_path):
                file_exists = os.path.exists(ref_path)
                file_size = os.path.getsize(ref_path) if file_exists else 0
                
                logger.error(f"error opening reference video from {ref_url}. skipping scoring")
                logger.info(f"  File path: {ref_path}")
                logger.info(f"  File exists: {file_exists}")
                logger.info(f"  File size: {file_size} bytes")
                
                reasons.append("corrupted reference video - skipped")
                vmaf_scores.append(-1)
                pieapp_scores.append(-1)
                quality_scores.append(-1)
                length_scores.append(-1)
                final_scores.append(-1)  # -1 means skip, don't penalize
                continue
            
            # Get video metadata using ffprobe (no AV1 warnings)
            ref_total_frames = get_frame_count(ref_path)
            ref_fps = get_video_fps(ref_path)
            ref_width, ref_height = get_video_dimensions(ref_path)
            
            if ref_fps is None or ref_width is None or ref_height is None:
                logger.error(f"failed to get reference video metadata. skipping scoring")
                reasons.append("failed to read reference video metadata - skipped")
                vmaf_scores.append(-1)
                pieapp_scores.append(-1)
                quality_scores.append(-1)
                length_scores.append(-1)
                final_scores.append(-1)
                continue

            if ref_total_frames < 10:
                logger.info(f"reference video too short (<10 frames). skipping scoring")
                reasons.append("reference video too short - skipped")
                vmaf_scores.append(-1)
                pieapp_scores.append(-1)
                quality_scores.append(-1)
                length_scores.append(-1)
                final_scores.append(-1)  # -1 means skip, don't penalize
                continue

        except Exception as e:
            logger.error(f"system error processing reference video: {e}. skipping scoring")
            reasons.append("system error with reference - skipped")
            vmaf_scores.append(-1)
            pieapp_scores.append(-1)
            quality_scores.append(-1)
            length_scores.append(-1)
            final_scores.append(-1)  # -1 means skip, don't penalize
            continue

        # === MINER OUTPUT VALIDATION (MINER'S FAULT) ===
        try:
            # check if distorted video failed to download
            if dist_path is None:
                logger.error(f"failed to download distorted video for uid {uid}. penalizing miner.")
                reasons.append("MINER FAILURE: failed to download distorted video, invalid url")
                vmaf_scores.append(0.0)
                pieapp_scores.append(0.0)
                quality_scores.append(0.0)
                length_scores.append(0.0)
                final_scores.append(0.0)  # 0 = miner penalty
                continue

            # Check if miner's output can be opened (using ffprobe to avoid AV1 warnings)
            if not is_valid_video(dist_path):
                logger.error(f"error opening distorted video from {dist_path}. penalizing miner.")
                reasons.append("MINER FAILURE: corrupted output video")
                vmaf_scores.append(0.0)
                pieapp_scores.append(0.0)
                quality_scores.append(0.0)
                length_scores.append(0.0)
                final_scores.append(0.0)  # 0 = miner penalty
                continue

            # Get frame count and dimensions using ffprobe (no AV1 warnings)
            dist_total_frames = get_frame_count(dist_path)
            dist_width, dist_height = get_video_dimensions(dist_path)
            
            if dist_width is None or dist_height is None:
                logger.error(f"failed to get video dimensions for {dist_path}. penalizing miner.")
                reasons.append("MINER FAILURE: cannot read video dimensions")
                vmaf_scores.append(0.0)
                pieapp_scores.append(0.0)
                quality_scores.append(0.0)
                length_scores.append(0.0)
                final_scores.append(0.0)
                continue
                
            logger.info(f"distorted video has {dist_total_frames} frames.")

            # Check frame count match
            if dist_total_frames != ref_total_frames:
                logger.info(f"video length mismatch: ref({ref_total_frames}) != dist({dist_total_frames}). penalizing miner.")
                reasons.append("MINER FAILURE: video length mismatch")
                vmaf_scores.append(0.0)
                pieapp_scores.append(0.0)
                quality_scores.append(0.0)
                length_scores.append(0.0)
                final_scores.append(0.0)  # 0 = miner penalty
                continue

            # Check minimum frame count for miner output
            if dist_total_frames < 10:
                logger.info(f"miner output too short (<10 frames). penalizing miner.")
                reasons.append("MINER FAILURE: output video too short")
                vmaf_scores.append(0.0)
                pieapp_scores.append(0.0)
                quality_scores.append(0.0)
                length_scores.append(0.0)
                final_scores.append(0.0)  # 0 = miner penalty
                continue

            # === RESOLUTION CHECK ===
            expected_width = ref_width * scale_factor
            expected_height = ref_height * scale_factor
            
            if dist_width != expected_width or dist_height != expected_height:
                logger.info(f"resolution mismatch: expected {expected_width}x{expected_height}, got {dist_width}x{dist_height}. penalizing miner.")
                reasons.append("MINER FAILURE: incorrect upscaling resolution")
                vmaf_scores.append(0.0)
                pieapp_scores.append(0.0)
                quality_scores.append(0.0)
                length_scores.append(0.0)
                final_scores.append(0.0)  # 0 = miner penalty
                continue

        except Exception as e:
            logger.error(f"error validating miner output: {e}. penalizing miner.")
            reasons.append(f"MINER FAILURE: {e}")
            vmaf_scores.append(0.0)
            pieapp_scores.append(0.0)
            quality_scores.append(0.0)
            length_scores.append(0.0)
            final_scores.append(0.0)  # 0 = miner penalty
            continue

        # === MAIN SCORING LOGIC ===
        try:
            # Calculate 0.5 second clip duration
            clip_duration = 0.25  # seconds
            
            # Calculate maximum start time to ensure we don't exceed video length
            ref_duration = ref_total_frames / ref_fps
            max_start_time = max(0, ref_duration - clip_duration)
            start_time = random.uniform(0, max_start_time)
            
            logger.info(f"Creating 0.5-second clips starting from {start_time:.2f} seconds")
            
            # Create 0.5-second reference clip
            ref_clip_path = trim_video(ref_path, start_time, clip_duration)
            logger.info(f"Created reference clip: {ref_clip_path}")
            
            # Create 0.5-second distorted clip
            dist_clip_path = trim_video(dist_path, start_time, clip_duration)
            logger.info(f"Created distorted clip: {dist_clip_path}")
            
            # Upscale the reference clip
            ref_upscaled_clip_path = upscale_video(ref_clip_path, scale_factor)
            logger.info(f"Created upscaled reference clip: {ref_upscaled_clip_path}")
            
            # Calculate ClipIQ scores
            logger.info("Calculating ClipIQ scores...")
            ref_clipiqa_score = get_clipiqa_score(ref_clip_path, num_frames=3)
            dist_clipiqa_score = get_clipiqa_score(dist_clip_path, num_frames=3)
            ref_upscaled_clipiqa_score = get_clipiqa_score(ref_upscaled_clip_path, num_frames=3)
            
            logger.info(f"Reference ClipIQ score: {ref_clipiqa_score:.4f}")
            logger.info(f"Distorted ClipIQ score: {dist_clipiqa_score:.4f}")
            logger.info(f"Upscaled reference ClipIQ score: {ref_upscaled_clipiqa_score:.4f}")
            
            # Create Y4M files for VMAF calculation
            logger.info("Creating Y4M files for VMAF calculation...")
            # Get the number of frames in the clips for Y4M conversion using ffprobe
            ref_clip_frames = get_frame_count(ref_upscaled_clip_path)
            
            ref_y4m_path = convert_mp4_to_y4m(ref_upscaled_clip_path, list(range(ref_clip_frames)))
            
            # Calculate VMAF score
            logger.info("Calculating VMAF score...")
            vmaf_score = calculate_vmaf(ref_y4m_path, dist_clip_path, list(range(ref_clip_frames)), neg_model=False)
            
            if vmaf_score is None:
                vmaf_score = 0.0
            
            logger.info(f"VMAF score: {vmaf_score:.4f}")
            
            # Check VMAF threshold
            if vmaf_score < 50:
                logger.info(f"VMAF score below threshold (50): {vmaf_score}. Assigning score 0.")
                vmaf_scores.append(vmaf_score)
                pieapp_scores.append(0.0)
                quality_scores.append(0.0)
                length_scores.append(0.0)
                final_scores.append(0.0)
                reasons.append(f"VMAF score too low: {vmaf_score}")
                continue
            
            # Final scoring based on ClipIQ scores
            if dist_clipiqa_score > ref_clipiqa_score:
                final_score = 3
                reason = "distorted better than reference"
            elif dist_clipiqa_score >= ref_upscaled_clipiqa_score + 0.008:
                final_score = 2
                reason = "distorted between reference and upscaled+0.008"
            else:
                final_score = 1
                reason = "distorted below upscaled+0.008"
            
            logger.info(f"Final score: {final_score} ({reason})")
            
            vmaf_scores.append(vmaf_score)
            pieapp_scores.append(0.0)  
            quality_scores.append(0.0)  
            length_scores.append(0.0)
            final_scores.append(final_score)
            reasons.append(f"{reason}")

        except Exception as e:
            logger.error(f"error in main scoring logic: {e}. penalizing miner.")
            reasons.append(f"MINER FAILURE: scoring error - {e}")
            vmaf_scores.append(0.0)
            pieapp_scores.append(0.0)
            quality_scores.append(0.0)
            length_scores.append(0.0)
            final_scores.append(0.0)  # 0 = miner penalty

        finally:
            # Clean up resources
            
            if ref_path and os.path.exists(ref_path):
                os.unlink(ref_path)
            if dist_path and os.path.exists(dist_path):
                os.unlink(dist_path)
            if ref_upscaled_y4m_path and os.path.exists(ref_upscaled_y4m_path):
                os.unlink(ref_upscaled_y4m_path)
            if ref_clip_path and os.path.exists(ref_clip_path):
                os.unlink(ref_clip_path)
            if dist_clip_path and os.path.exists(dist_clip_path):
                os.unlink(dist_clip_path)
            if ref_upscaled_clip_path and os.path.exists(ref_upscaled_clip_path):
                os.unlink(ref_upscaled_clip_path)

    processed_time = time.time() - batch_start_time
    logger.info(f"🍉🍉🍉 calculated scores: {final_scores} 🍉🍉🍉")
    logger.info(f"completed one batch scoring within {processed_time:.2f} seconds")
    
    # Summary statistics
    successful_miners = sum(1 for score in final_scores if score >= 1)
    failed_miners = sum(1 for score in final_scores if score == 0.0)
    skipped_miners = sum(1 for score in final_scores if score == -1)
    
    logger.info(f"📊 SCORING SUMMARY:")
    logger.info(f"  ✅ Successful miners: {successful_miners}")
    logger.info(f"  ❌ Failed miners: {failed_miners}")
    logger.info(f"  ⏭️ Skipped miners: {skipped_miners}")
    
    return OrganicsUpscalingScoringResponse(
        vmaf_scores=vmaf_scores,
        pieapp_scores=pieapp_scores,
        quality_scores=quality_scores,
        length_scores=length_scores,
        final_scores=final_scores,
        reasons=reasons
    )

@app.post("/score_organics_compression")
async def score_organics_compression(request: OrganicsCompressionScoringRequest) -> OrganicsCompressionScoringResponse:
    logger.info("#################### 🤖 start scoring ####################")
    start_time = time.time()
    vmaf_scores = []
    compression_rates = []
    final_scores = []
    reasons = []

    distorted_video_paths = []
    for dist_url in request.distorted_urls:
        if len(dist_url) < 10:
            distorted_video_paths.append(None)
            continue
        try:
            path, download_time = await download_video(dist_url, request.verbose)
            distorted_video_paths.append(path)
        except Exception as e:
            logger.error(f"failed to download distorted video: {dist_url}, error: {e}")
            distorted_video_paths.append(None)

    for idx, (ref_url, dist_path, uid, vmaf_threshold) in enumerate(
        zip(request.reference_urls, distorted_video_paths, request.uids, request.vmaf_thresholds)
    ):
        logger.info(f"🧩 processing {uid}.... downloading reference video.... 🧩")
        ref_path = None
        
        ref_y4m_path = None
        ref_clip_path = None
        dist_clip_path = None

        uid_start_time = time.time() # start time for each uid

        # === REFERENCE VIDEO VALIDATION (NOT MINER'S FAULT) ===
        try:
            # download reference video
            if len(ref_url) < 10:
                logger.info(f"invalid reference download url: {ref_url}. skipping scoring")
                vmaf_scores.append(-1)
                compression_rates.append(-1)
                reasons.append("invalid reference url - skipped")
                final_scores.append(-1)  # -1 means skip, don't penalize
                continue

            ref_path, download_time = await download_video(ref_url, request.verbose)
            
            # Validate reference video using ffprobe (avoids AV1 warnings)
            if not is_valid_video(ref_path):
                file_exists = os.path.exists(ref_path)
                file_size = os.path.getsize(ref_path) if file_exists else 0
                
                logger.error(f"error opening reference video from {ref_url}. skipping scoring")
                logger.info(f"  File path: {ref_path}")
                logger.info(f"  File exists: {file_exists}")
                logger.info(f"  File size: {file_size} bytes")
                
                vmaf_scores.append(-1)
                compression_rates.append(-1)
                reasons.append("corrupted reference video - skipped")
                final_scores.append(-1)  # -1 means skip, don't penalize
                continue

            ref_total_frames = get_frame_count(ref_path)

            # Get reference video file size for compression rate calculation
            ref_file_size = os.path.getsize(ref_path)
            logger.info(f"Reference video file size: {ref_file_size} bytes")

            if ref_total_frames < 10:
                logger.info(f"reference video too short (<10 frames). skipping scoring")
                vmaf_scores.append(-1)
                compression_rates.append(-1)
                reasons.append("reference video too short - skipped")
                final_scores.append(-1)  # -1 means skip, don't penalize
                continue

        except Exception as e:
            logger.error(f"system error processing reference video: {e}. skipping scoring")
            vmaf_scores.append(-1)
            compression_rates.append(-1)
            reasons.append("system error with reference - skipped")
            final_scores.append(-1)  # -1 means skip, don't penalize
            continue

        # === MINER OUTPUT VALIDATION (MINER'S FAULT) ===
        try:
            # check if distorted video failed to download
            if dist_path is None:
                logger.error(f"failed to download distorted video for uid {uid}. penalizing miner.")
                vmaf_scores.append(0.0)
                compression_rates.append(1.0)
                reasons.append("MINER FAILURE: failed to download distorted video, invalid url")
                final_scores.append(0.0)  # 0 = miner penalty
                continue

            # Check if miner's output can be opened (using ffprobe to avoid AV1 warnings)
            if not is_valid_video(dist_path):
                logger.error(f"error opening distorted video from {dist_path}. penalizing miner.")
                vmaf_scores.append(0.0)
                compression_rates.append(1.0)
                reasons.append("MINER FAILURE: corrupted output video")
                final_scores.append(0.0)  # 0 = miner penalty
                continue

            dist_total_frames = get_frame_count(dist_path)
            logger.info(f"Distorted video has {dist_total_frames} frames.")
            step_time = time.time() - uid_start_time
            logger.info(f"♎️ 5. Retrieved distorted video frame count in {step_time:.2f} seconds. Total time: {step_time:.2f} seconds.")

            if dist_total_frames != ref_total_frames:
                logger.error(
                    f"Video length mismatch for pair {idx+1}: ref({ref_total_frames}) != dist({dist_total_frames}). Assigning score of 0."
                )
                vmaf_scores.append(0.0)
                compression_rates.append(1.0)  # No compression achieved
                final_scores.append(0.0)
                reasons.append("video length mismatch")
                if dist_path and os.path.exists(dist_path):
                    os.unlink(dist_path)
                continue

            # Get distorted video file size for compression rate calculation
            dist_file_size = os.path.getsize(dist_path)
            logger.info(f"Distorted video file size: {dist_file_size} bytes")

            # Calculate compression rate BEFORE VMAF calculation
            if ref_file_size > 0 and dist_file_size < ref_file_size:
                compression_rate = dist_file_size / ref_file_size
                logger.info(f"Compression rate: {compression_rate:.4f} ({dist_file_size}/{ref_file_size})")
            else:
                compression_rate = 1.0
                logger.info("Reference file size is 0 or distorted file size >= reference, setting compression rate to 1.0")

            # Calculate 0.5 second clip duration for VMAF calculation
            clip_duration = 0.5  # seconds
            
            # Get video FPS to calculate frame-based timing using ffprobe (no AV1 warnings)
            ref_fps = get_video_fps(ref_path)
            logger.info(f"Reference video FPS: {ref_fps}")
            
            # Calculate maximum start time to ensure we don't exceed video length
            ref_duration = ref_total_frames / ref_fps
            max_start_time = max(0, ref_duration - clip_duration)
            start_time = random.uniform(0, max_start_time)
            
            logger.info(f"Creating 0.5-second clips starting from {start_time:.2f} seconds")
            step_time = time.time() - uid_start_time
            logger.info(f"♎️ 6. Selected random start time for video chunks in {step_time:.2f} seconds. Total time: {step_time:.2f} seconds.")

            # Create 0.5-second reference clip
            ref_clip_path = trim_video(ref_path, start_time, clip_duration)
            logger.info(f"Created reference clip: {ref_clip_path}")
            step_time = time.time() - uid_start_time
            logger.info(f"♎️ 7. Created reference video clip in {step_time:.2f} seconds. Total time: {step_time:.2f} seconds.")

            # Create 0.5-second distorted clip
            dist_clip_path = trim_video(dist_path, start_time, clip_duration)
            logger.info(f"Created distorted clip: {dist_clip_path}")
            step_time = time.time() - uid_start_time
            logger.info(f"♎️ 8. Created distorted video clip in {step_time:.2f} seconds. Total time: {step_time:.2f} seconds.")

            # Get the number of frames in the clips for Y4M conversion
            
            ref_clip_frames = get_frame_count(ref_clip_path)
            logger.info(f"Reference clip has {ref_clip_frames} frames.")
            
            
            # Ensure we don't sample more frames than available
            sample_count = min(VMAF_SAMPLE_COUNT, ref_clip_frames)
            random_frames = sorted(random.sample(range(ref_clip_frames), sample_count))
            ref_y4m_path = convert_mp4_to_y4m(ref_clip_path, random_frames)
            logger.info("The reference video clip has been successfully converted to Y4M format.")
            step_time = time.time() - uid_start_time
            logger.info(f"♎️ 9. Converted reference video clip to Y4M in {step_time:.2f} seconds. Total time: {step_time:.2f} seconds.")

            # Calculate VMAF on chunked videos
            try:
                vmaf_start = time.time()
                vmaf_score = calculate_vmaf(ref_y4m_path, dist_clip_path, random_frames, neg_model=True)
                vmaf_calc_time = time.time() - vmaf_start
                logger.info(f"☣️☣️ VMAF calculation took {vmaf_calc_time:.2f} seconds.")

                step_time = time.time() - uid_start_time
                logger.info(f"♎️ 10. Completed VMAF calculation in {step_time:.2f} seconds. Total time: {step_time:.2f} seconds.")

                if vmaf_score is not None:
                    vmaf_scores.append(vmaf_score)
                else:
                    vmaf_score = 0.0
                    vmaf_scores.append(vmaf_score)
                logger.info(f"🎾 VMAF score is {vmaf_score}")
            except Exception as e:
                vmaf_scores.append(0.0)
                compression_rates.append(1.0)  # No compression achieved
                final_scores.append(0.0)
                reasons.append("failed to calculate VMAF score due to video dimension mismatch")
                logger.error(f"Error calculating VMAF score: {e}")
                continue

            # Calculate compression score using the proper formula
            # Check scoring function for details

            final_score, compression_component, quality_component, reason = calculate_compression_score(
                vmaf_score=vmaf_score,
                compression_rate=compression_rate,
                vmaf_threshold=vmaf_threshold,
                compression_weight=COMPRESSION_RATE_WEIGHT,
                quality_weight=COMPRESSION_VMAF_WEIGHT,
                soft_threshold_margin=SOFT_THRESHOLD_MARGIN
            )


            #  quality component: 
            logger.info(f"VMAF quality component: {quality_component:.4f}")

            # compression component
            logger.info(f"🎯 Compression score is {compression_component:.4f}")

            # final score
            logger.info(f"🎯 Final score is {final_score:.4f}")
            vmaf_scores.append(vmaf_score)
            compression_rates.append(compression_rate)
            final_scores.append(final_score)
            reasons.append(reason)

            step_time = time.time() - uid_start_time
            logger.info(f"🛑 Processed one UID in {step_time:.2f} seconds.")

        except Exception as e:
            error_msg = f"Failed to process video from {dist_url}: {str(e)}"
            logger.error(f"{error_msg}. Assigning score of 0.")
            vmaf_scores.append(0.0)
            compression_rates.append(1.0)  # No compression achieved
            final_scores.append(0.0)
            reasons.append("failed to process video")

        finally:
            # Clean up resources for this pair
            # ref_cap is not used in this endpoint (using ffprobe instead)
            # dist_cap is not used in this endpoint (using ffprobe instead)
            if ref_path and os.path.exists(ref_path):
                os.unlink(ref_path)
            if dist_path and os.path.exists(dist_path):
                os.unlink(dist_path)
            if ref_y4m_path and os.path.exists(ref_y4m_path):
                os.unlink(ref_y4m_path)
            # Clean up chunked video files
            if ref_clip_path and os.path.exists(ref_clip_path):
                os.unlink(ref_clip_path)
            if dist_clip_path and os.path.exists(dist_clip_path):
                os.unlink(dist_clip_path)

    return OrganicsCompressionScoringResponse(
        vmaf_scores=vmaf_scores,
        compression_rates=compression_rates,
        final_scores=final_scores,
        reasons=reasons
    )

if __name__ == "__main__":
    import uvicorn
    
    host = CONFIG.score.host
    port = CONFIG.score.port
    
    uvicorn.run(app, host=host, port=port)<|MERGE_RESOLUTION|>--- conflicted
+++ resolved
@@ -553,19 +553,6 @@
     except Exception as e:
         logger.error(f"Unexpected error validating {video_path}: {e}")
         return False
-<<<<<<< HEAD
-=======
-        
-    except subprocess.TimeoutExpired:
-        logger.error(f"ffprobe validation timeout for {video_path}")
-        return False
-    except subprocess.CalledProcessError as e:
-        logger.error(f"ffprobe validation failed for {video_path}: {e.stderr}")
-        return False
-    except Exception as e:
-        logger.error(f"Unexpected error validating {video_path}: {e}")
-        return False
->>>>>>> 3bab2bd3
 
 def get_video_dimensions(video_path):
     """
@@ -1196,10 +1183,6 @@
                     vmaf_score = 0.0
                     vmaf_scores.append(vmaf_score)
                 logger.info(f"🎾 VMAF score is {vmaf_score} , Threshold: {vmaf_threshold}, Diff: {vmaf_score - vmaf_threshold}")
-<<<<<<< HEAD
-
-=======
->>>>>>> 3bab2bd3
             except Exception as e:
                 vmaf_scores.append(0.0)
                 compression_rates.append(1.0)  # No compression achieved
