--- conflicted
+++ resolved
@@ -17,9 +17,6 @@
 
 MAX_WORKERS = 5  
 
-<<<<<<< HEAD
-def apply_video_transformations(video_path: str, output_path: str = None) -> str:
-=======
 # Comprehensive video transformations for content variation
 # These transformations are designed to reduce video recognizability while maintaining quality
 VIDEO_TRANSFORMATIONS = [
@@ -41,6 +38,12 @@
     "curves=r='0/0 0.5/0.48 1/1':g='0/0 0.5/0.52 1/1':b='0/0 0.5/0.50 1/1'",
     "curves=r='0/0 0.5/0.52 1/1':g='0/0 0.5/0.50 1/1':b='0/0 0.5/0.48 1/1'",
     "curves=r='0/0 0.5/0.49 1/1':g='0/0 0.5/0.51 1/1':b='0/0 0.5/0.52 1/1'",
+    "curves=r='0/0 0.47/0.51 0.53/0.49 1/1':g='0/0 0.5/0.49 1/1'",
+    "curves=r='0/0 0.47/0.51 0.53/0.49 1/1':b='0/0 0.5/0.49 1/1'",
+    "curves=g='0/0 0.47/0.51 0.53/0.49 1/1':r='0/0 0.5/0.49 1/1'",
+    "curves=g='0/0 0.47/0.51 0.53/0.49 1/1':b='0/0 0.5/0.49 1/1'",
+    "curves=b='0/0 0.47/0.51 0.53/0.49 1/1':r='0/0 0.5/0.49 1/1'",
+    "curves=b='0/0 0.47/0.51 0.53/0.49 1/1':g='0/0 0.5/0.49 1/1'",
     
     # Exposure and vibrance
     "eq=brightness=0.02:contrast=1.05:saturation=1.1",
@@ -67,6 +70,10 @@
     # Edge enhancement (very subtle)
     "convolution='0 -1 0 -1 5 -1 0 -1 0':0.1",
     "convolution='-1 -1 -1 -1 9 -1 -1 -1 -1':0.08",
+    "convolution='0 -1 0 -1 5 -1 0 -1 0'",      # sharpen
+    "convolution='1 1 1 1 1 1 1 1 1'",          # box blur
+    "convolution='1 1 1 1 2 1 1 1 1'",          # a slight twist on the above
+    "convolution='1 2 1 2 4 2 1 2 1'",          # Gaussian blur
     
     # === NOISE AND TEXTURE EFFECTS ===
     # Subtle noise (film grain effect)
@@ -105,7 +112,6 @@
 ]
 
 def get_total_transformations() -> int:
->>>>>>> 08af7119
     """
     Get the total number of available video transformations.
     
@@ -163,93 +169,14 @@
         # Create output path by adding "_transformed" before the extension
         video_path_obj = Path(video_path)
         output_path = str(video_path_obj.parent / f"{video_path_obj.stem}_transformed{video_path_obj.suffix}")
-    
-<<<<<<< HEAD
-    # Define various color transformation options
-    color_space_transformations = [
-        # Slight hue shift
-        "hue=h=15:s=1.1",
-        "hue=h=-10:s=1.05", 
-        "hue=h=25:s=0.95",
-        
-        # Color balance adjustments
-        "colorbalance=rs=0.1:gs=-0.05:bs=0.05:rm=0.05:gm=0.1:bm=-0.05",
-        "colorbalance=rs=-0.08:gs=0.1:bs=-0.02:rm=-0.05:gm=0.05:bm=0.1",
-        
-        # Curves adjustments (subtle gamma and contrast changes)
-        "curves=r='0/0 0.5/0.48 1/1':g='0/0 0.5/0.52 1/1':b='0/0 0.5/0.50 1/1'",
-        "curves=r='0/0 0.5/0.52 1/1':g='0/0 0.5/0.50 1/1':b='0/0 0.5/0.48 1/1'",
-        
-        # Exposure and vibrance
-        "eq=brightness=0.02:contrast=1.05:saturation=1.1",
-        "eq=brightness=-0.015:contrast=1.03:saturation=0.95",
-        "eq=brightness=0.01:contrast=0.98:saturation=1.08",
-        
-        # Temperature shifts (subtle)
-        "colortemperature=temperature=5800:mix=0.3",
-        "colortemperature=temperature=6500:mix=0.25",
-        "colortemperature=temperature=5200:mix=0.35",
-        
-        # Combination transformations for more variation
-        "hue=h=12:s=1.02,eq=brightness=0.01:contrast=1.02:saturation=1.05",
-        "colorbalance=rs=0.05:bs=-0.03:gm=0.08,eq=brightness=-0.01:contrast=1.01",
-        "curves=r='0/0 0.5/0.51 1/1':g='0/0 0.5/0.49 1/1',hue=h=-8:s=1.03",
-    ]
-
-    nonmonotonic_color_transformations = [
-        # Nonmonotnic curve-based adjustments
-        "curves=r='0/0 0.47/0.51 0.53/0.49 1/1':g='0/0 0.5/0.49 1/1'",
-        "curves=r='0/0 0.47/0.51 0.53/0.49 1/1':b='0/0 0.5/0.49 1/1'",
-        "curves=g='0/0 0.47/0.51 0.53/0.49 1/1':r='0/0 0.5/0.49 1/1'",
-        "curves=g='0/0 0.47/0.51 0.53/0.49 1/1':b='0/0 0.5/0.49 1/1'",
-        "curves=b='0/0 0.47/0.51 0.53/0.49 1/1':r='0/0 0.5/0.49 1/1'",
-        "curves=b='0/0 0.47/0.51 0.53/0.49 1/1':g='0/0 0.5/0.49 1/1'",
-    ]
-
-    convolution_transformations = [
-        "convolution='-1 -1 -1 -1 5 -1 -1 -1 -1'",  # sharpen
-        "convolution='-1 -1 -1 -1 8 -1 -1 -1 -1'",  # sharpen
-        "convolution='0 -1 0 -1 5 -1 0 -1 0'",      # sharpen
-        "convolution='1 1 1 1 1 1 1 1 1'",          # box blur
-        "convolution='1 1 1 1 2 1 1 1 1'",          # a slight twist on the above
-        "convolution='1 2 1 2 4 2 1 2 1'",          # Gaussian blur
-        "convolution='1  4  6  4 1 "                # Gaussian blur
-                     "4 16 24 16 4 "
-                     "6 24 36 24 6 "
-                     "4 16 24 16 4 "
-                     "1  4  6  4 1'",
-        "convolution='0  1  2  1  0 "               # Gaussian blur
-                     "1  4  8  4  1 "
-                     "2  8 16  8  2 "
-                     "1  4  8  4  1 "
-                     "0  1  2  1  0'",
-        "convolution='0  0 -1  0  0 "               # mild sharpen
-                     "0 -1 -2 -1  0 "
-                     "-1 -2 28 -2 -1 "
-                     "0 -1 -2 -1  0 "
-                     "0  0 -1  0  0'"
-    ]
-    
-    # Randomly select several transformations to apply. This increases the space of
-    # possible challenge videos by a large factor, making it impractical for miners
-    # to apply strategies like precomputing perceptual hashes of frames for all
-    # possible output videos. We apply both color transforms and more complex filters
-    # to defeat approaches like dhash.
-    transformations = [
-        random.choice(color_space_transformations),
-        random.choice(nonmonotonic_color_transformations),
-        random.choice(convolution_transformations)
-    ]
-
-    # Slight rotation
-    rotation_angle_deg = random.uniform(-5, 5)  # -5 to 5 degrees
-    transformations.append(f"rotate={2*math.pi*rotation_angle_deg/360}")
+
+    # Slight rotation, commented for now
+    # rotation_angle_deg = random.uniform(-5, 5)  # -5 to 5 degrees
+    # transformations.append(f"rotate={2*math.pi*rotation_angle_deg/360}")
 
     # Zoom & crop to remove black background left after rotation
-    transformations.append(f"crop=iw*0.87:ih*0.87,scale=iw/0.87:ih/0.87")
-
-    # Build FFmpeg command for color space transformation
-=======
+    # transformations.append(f"crop=iw*0.87:ih*0.87,scale=iw/0.87:ih/0.87")
+
     # Select transformation based on index or randomly
     if transformation_index is not None:
         selected_transformation = get_transformation_by_index(transformation_index)
@@ -257,7 +184,6 @@
         selected_transformation = get_random_transformation()
     
     # Build FFmpeg command for video transformation
->>>>>>> 08af7119
     transform_cmd = [
         "ffmpeg", "-y", "-i", str(video_path),
         "-vf", ",".join(transformations),
@@ -268,11 +194,8 @@
     ]
     
     try:
-<<<<<<< HEAD
-        print(f"Applying video transformations: {transformations}")
-=======
         print(f"Applying video transformation: {selected_transformation}")
->>>>>>> 08af7119
+
         start_time = time.time()
         
         subprocess.run(transform_cmd, check=True, capture_output=True, text=True)
