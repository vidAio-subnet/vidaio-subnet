"""
Video Compression Service API Server

This module provides a FastAPI server for video compression services.
It handles video upload, compression, and storage operations.
"""

import json
import os
import time
from datetime import datetime
from pathlib import Path
from typing import Optional

from fastapi import FastAPI, HTTPException
from pydantic import BaseModel
from loguru import logger

from video_preprocessor import pre_processing
from scene_detector import scene_detection
from encoder import ai_encoding, load_encoding_resources
from vmaf_calculator import scene_vmaf_calculation
from validator_merger import validation_and_merging
from vidaio_subnet_core.utilities import storage_client, download_video
from vidaio_subnet_core import CONFIG
from utils.video_utils import get_video_duration, get_video_codec
<<<<<<< HEAD


# ============================================================================
# Configuration Variables
# ============================================================================

# VMAF threshold to quality level mapping (configurable for miner flow)
VMAF_THRESHOLD_HIGH = 95.0
VMAF_THRESHOLD_MEDIUM = 90.0
VMAF_THRESHOLD_LOW = 85.0
=======
>>>>>>> 185c9e06


# ============================================================================
# Configuration Variables
# ============================================================================

# VMAF threshold to quality level mapping (configurable for miner flow)
VMAF_THRESHOLD_HIGH = 93.0
VMAF_THRESHOLD_MEDIUM = 89.0
VMAF_THRESHOLD_LOW = 85.0

# ============================================================================
# FastAPI Application Setup
# ============================================================================

app = FastAPI(title="Video Compression Service", version="1.1.0")


# ============================================================================
# Data Models
# ============================================================================

class CompressPayload(BaseModel):
    """Payload for video compression requests."""
    payload_url: str
    vmaf_threshold: float
<<<<<<< HEAD
    target_codec: str = 'av1'  # Target codec: av1, hevc, h264, vp9
    codec_mode: str = 'CRF'  # Codec mode: CRF (Constant Rate Factor), CBR (Constant Bitrate), VBR (Variable Bitrate)
    target_bitrate: float = 10.0  # Target bitrate in Mbps (for CBR/VBR modes)
=======
>>>>>>> 185c9e06
    target_quality: str = 'Medium'  # High, Medium, Low (legacy, derived from VMAF)
    max_duration: int = 3600  # Maximum allowed video duration in seconds
    output_dir: str = './output'  # Output directory for final files


class TestCompressPayload(BaseModel):
    """Payload for test compression requests."""
    video_path: str

# ============================================================================
# Helper Functions
# ============================================================================

def create_lightweight_metadata(input_file: str, target_quality: str, max_duration: int = 3600) -> Optional[dict]:
    """
    Create video metadata without preprocessing (for already-compressed videos).
    This is a lightweight alternative to pre_processing() that only extracts
    metadata without re-encoding. Perfect for miner chunks that are already compressed.
    Args:
        input_file: Path to input video file
        target_quality: Target quality level ('High', 'Medium', 'Low')
        max_duration: Maximum allowed duration
    Returns:
        dict: Video metadata or None if validation fails
    """
    print(f"\n⚡ === Part 1: Pre-processing (SKIPPED - Lightweight Metadata) ===")
    print(f"   📏 Extracting metadata from already-compressed video")

    # Map quality to VMAF using configurable thresholds
    quality_vmaf_mapping = {
        'High': VMAF_THRESHOLD_HIGH,
        'Medium': VMAF_THRESHOLD_MEDIUM,
        'Low': VMAF_THRESHOLD_LOW
    }
    target_vmaf = quality_vmaf_mapping.get(target_quality, VMAF_THRESHOLD_MEDIUM)

    # Get video duration
    duration = get_video_duration(input_file)
    if duration is None:
        print("   ❌ Could not determine video duration")
        return None

    if duration > max_duration:
        print(f"   ❌ Video duration {duration}s exceeds limit of {max_duration}s")
        return None

    # Get video codec
    original_codec = get_video_codec(input_file)
    if not original_codec:
        print("   ❌ Could not determine video codec")
        return None

    print(f"   ✅ Duration: {duration:.1f}s")
    print(f"   ✅ Codec: {original_codec}")
    print(f"   🎯 Target: {target_quality} (VMAF: {target_vmaf})")
    
    # Return lightweight metadata (same format as pre_processing)
    return {
        'path': input_file,
        'codec': original_codec,
        'original_codec': original_codec,
        'duration': duration,
        'was_reencoded': False,
        'encoding_time': 0.0,
        'target_vmaf': target_vmaf,
        'target_quality': target_quality,
        'processing_info': {
            'lossless_conversion': False,
            'skipped_preprocessing': True
        }
    }


# ============================================================================
# Helper Functions
# ============================================================================

def create_lightweight_metadata(input_file: str, target_quality: str, target_codec: str, max_duration: int = 3600) -> Optional[dict]:
    """
    Create video metadata without preprocessing (for already-compressed videos).

    This is a lightweight alternative to pre_processing() that only extracts
    metadata without re-encoding. Perfect for miner chunks that are already compressed.

    Args:
        input_file: Path to input video file
        target_quality: Target quality level ('High', 'Medium', 'Low')
        target_codec: Target codec for encoding
        max_duration: Maximum allowed duration

    Returns:
        dict: Video metadata or None if validation fails
    """
    print(f"\n⚡ === Part 1: Pre-processing (SKIPPED - Lightweight Metadata) ===")
    print(f"   📏 Extracting metadata from already-compressed video")

    # Map quality to VMAF using configurable thresholds
    quality_vmaf_mapping = {
        'High': VMAF_THRESHOLD_HIGH,
        'Medium': VMAF_THRESHOLD_MEDIUM,
        'Low': VMAF_THRESHOLD_LOW
    }
    target_vmaf = quality_vmaf_mapping.get(target_quality, VMAF_THRESHOLD_MEDIUM)

    # Get video duration
    duration = get_video_duration(input_file)
    if duration is None:
        print("   ❌ Could not determine video duration")
        return None

    if duration > max_duration:
        print(f"   ❌ Video duration {duration}s exceeds limit of {max_duration}s")
        return None

    # Get video codec
    original_codec = get_video_codec(input_file)
    if not original_codec:
        print("   ❌ Could not determine video codec")
        return None

    print(f"   ✅ Duration: {duration:.1f}s")
    print(f"   ✅ Codec: {original_codec}")
    print(f"   🎯 Target: {target_quality} (VMAF: {target_vmaf})")
    print(f"   🎥 Target codec: {target_codec}")

    # Return lightweight metadata (same format as pre_processing)
    return {
        'path': input_file,
        'codec': original_codec,
        'original_codec': original_codec,
        'duration': duration,
        'was_reencoded': False,
        'encoding_time': 0.0,
        'target_vmaf': target_vmaf,
        'target_quality': target_quality,
        'target_codec': target_codec,
        'processing_info': {
            'lossless_conversion': False,
            'skipped_preprocessing': True
        }
    }


# ============================================================================
# Codec Mapping
# ============================================================================

def map_codec_name(target_codec: str, prefer_gpu: bool = True) -> str:
    """
    Map user-facing codec names (from ffprobe format) to ffmpeg encoder names.

    The protocol uses standard codec names (av1, hevc, h264, vp9) which match
    ffprobe output, but ffmpeg requires specific encoder names.

    Args:
        target_codec: Codec name from protocol (av1, hevc, h264, vp9)
        prefer_gpu: Whether to prefer GPU encoders (NVENC) when available

    Returns:
        FFmpeg encoder name (e.g., av1_nvenc, libx265, libx264, libvpx-vp9)

    Examples:
        map_codec_name('av1', prefer_gpu=True) → 'av1_nvenc'
        map_codec_name('av1', prefer_gpu=False) → 'libsvtav1'
        map_codec_name('hevc', prefer_gpu=True) → 'hevc_nvenc'
        map_codec_name('h264', prefer_gpu=False) → 'libx264'
    """
    codec_map = {
        'av1': 'av1_nvenc' if prefer_gpu else 'libsvtav1',
        'hevc': 'hevc_nvenc' if prefer_gpu else 'libx265',
        'h264': 'h264_nvenc' if prefer_gpu else 'libx264',
        'vp9': 'libvpx_vp9',  # No NVENC encoder for VP9
    }

    # Normalize to lowercase and get mapped codec
    normalized_codec = target_codec.lower().strip()
    ffmpeg_codec = codec_map.get(normalized_codec)

    if not ffmpeg_codec:
        logger.warning(f"Unknown codec '{target_codec}', defaulting to av1_nvenc")
        return 'av1_nvenc'

    logger.info(f"Mapped codec '{target_codec}' → '{ffmpeg_codec}' (GPU={prefer_gpu})")
    return ffmpeg_codec


# ============================================================================
# API Endpoints
# ============================================================================

@app.post("/compress-video")
async def compress_video(video: CompressPayload):
    """
    Compress a video from a URL payload.
    
    Args:
        video: Compression request payload
        
    Returns:
        dict: Compression results with uploaded video URL
    """
    print(f"video url: {video.payload_url}")
    print(f"vmaf threshold: {video.vmaf_threshold}")
    print(f"target codec: {video.target_codec}")
    print(f"codec mode: {video.codec_mode}")
    print(f"target bitrate: {video.target_bitrate} Mbps")

    # Download video from URL
    input_path = await download_video(video.payload_url)
    input_file = Path(input_path)
    vmaf_threshold = video.vmaf_threshold

    # Map VMAF threshold to target quality using configurable thresholds
    if vmaf_threshold == VMAF_THRESHOLD_LOW:
        target_quality = 'Low'
    elif vmaf_threshold == VMAF_THRESHOLD_MEDIUM:
        target_quality = 'Medium'
    elif vmaf_threshold == VMAF_THRESHOLD_HIGH:
        target_quality = 'High'
    else:
        raise HTTPException(
            status_code=400,
            detail=f"Invalid VMAF threshold. Expected {VMAF_THRESHOLD_LOW}, {VMAF_THRESHOLD_MEDIUM}, or {VMAF_THRESHOLD_HIGH}, got {vmaf_threshold}"
        )
<<<<<<< HEAD

    # Map codec name from protocol format to ffmpeg encoder name
    ffmpeg_codec = map_codec_name(video.target_codec, prefer_gpu=True)
=======
>>>>>>> 185c9e06

    # Validate input file
    if not input_file.is_file():
        raise HTTPException(status_code=400, detail="Input video file does not exist.")

    # Create output directory
    output_dir = Path(video.output_dir)
    output_dir.mkdir(parents=True, exist_ok=True)

    # Perform video compression
    try:
        compressed_video_path = video_compressor(
            input_file=str(input_file),
            target_quality=target_quality,
            target_codec=ffmpeg_codec,
            codec_mode=video.codec_mode,
            target_bitrate=video.target_bitrate,
            max_duration=video.max_duration,
            output_dir=str(output_dir),
            skip_scene_detection=True,  # Skip for miner chunks (already pre-split)
            skip_preprocessing=True  # Skip for miner chunks (already compressed)
        )
        print(f"compressed_video_path: {compressed_video_path}")

        if compressed_video_path and Path(compressed_video_path).exists():
            # Upload compressed video to storage
            try:
                compressed_video_name = os.path.basename(compressed_video_path)
                object_name: str = compressed_video_name
                
                # Upload file
                await storage_client.upload_file(object_name, compressed_video_path)
                print(f"object_name: {object_name}")
                print("Video uploaded successfully.")
                
                # Clean up local file
                if os.path.exists(compressed_video_path):
                    os.remove(compressed_video_path)
                    print(f"{compressed_video_path} has been deleted.")
                else:
                    print(f"{compressed_video_path} does not exist.")
                
                # Get sharing link
                sharing_link: Optional[str] = await storage_client.get_presigned_url(object_name)
                print(f"sharing_link: {sharing_link}")
                
                if not sharing_link:
                    print("Upload failed")
                    return {"uploaded_video_url": None}
                
                return {
                    "uploaded_video_url": sharing_link,
                    "status": "success",
                    "compressed_video_path": str(compressed_video_path)
                }
            except Exception as upload_error:
                raise HTTPException(
                    status_code=500, 
                    detail=f"Failed to upload compressed video: {str(upload_error)}"
                )
        else:
            raise HTTPException(status_code=500, detail="Video compression failed")
    except Exception as e:
        raise HTTPException(status_code=500, detail=f"Video compression error: {str(e)}")


@app.post("/test-compress")
async def test_compress_video(test_payload: TestCompressPayload):
    """
    Test endpoint for video compression using local video path.
    
    Args:
        test_payload: Test compression request payload
        
    Returns:
        dict: Test compression results
    """
    video_path = Path(test_payload.video_path)
    
    # Validate input file
    if not video_path.is_file():
        raise HTTPException(
            status_code=400, 
            detail=f"Video file does not exist: {video_path}"
        )
    
    try:
        # Perform test compression
        compressed_video_path = test_video_compression(str(video_path))
        
        if compressed_video_path and Path(compressed_video_path).exists():
            return {
                "status": "success",
                "message": "Video compression test completed successfully",
                "input_path": str(video_path),
                "output_path": compressed_video_path,
                "output_size_mb": round(
                    Path(compressed_video_path).stat().st_size / (1024 * 1024), 2
                )
            }
        else:
            raise HTTPException(status_code=500, detail="Video compression test failed")
            
    except Exception as e:
        raise HTTPException(
            status_code=500, 
            detail=f"Video compression test error: {str(e)}"
        )


# ============================================================================
# Core Video Compression Functions
# ============================================================================

def video_compressor(
<<<<<<< HEAD
    input_file: str,
    target_quality: str = 'Medium',
    target_codec: str = 'av1_nvenc',
    codec_mode: str = 'CRF',
    target_bitrate: float = 10.0,
    max_duration: int = 3600,
=======
    input_file: str, 
    target_quality: str = 'Medium', 
    max_duration: int = 3600, 
>>>>>>> 185c9e06
    output_dir: str = './output',
    skip_scene_detection: bool = True,
    skip_preprocessing: bool = True
) -> Optional[str]:
    """
    Main video compression pipeline orchestrator.

    Args:
        input_file: Path to input video file
        target_quality: Target quality level ('High', 'Medium', 'Low')
        target_codec: FFmpeg encoder name (e.g., 'av1_nvenc', 'hevc_nvenc', 'libx264')
        codec_mode: Encoding mode - 'CRF' (Constant Rate Factor), 'CBR' (Constant Bitrate), 'VBR' (Variable Bitrate)
        target_bitrate: Target bitrate in Mbps (used for CBR/VBR modes)
        max_duration: Maximum allowed video duration in seconds
        output_dir: Output directory for final files
        skip_scene_detection: If True, treats entire video as single scene (default: True for miner chunks)
        skip_preprocessing: If True, skips lossless re-encoding (default: True for already-compressed miner chunks)
<<<<<<< HEAD

=======
        
>>>>>>> 185c9e06
    Returns:
        str: Path to compressed video file, or None if failed
    """
    # Record pipeline start time
    pipeline_start_time = time.time()
    
    # Get current directory and setup paths
    current_dir = os.path.dirname(os.path.abspath(__file__))
    output_dir_path = Path(output_dir)
    output_dir_path.mkdir(parents=True, exist_ok=True)
    
    # Load configuration
    config = _load_configuration(current_dir)
    config['directories']['output_dir'] = str(output_dir_path)
    if 'video_processing' not in config:
        config['video_processing'] = {}
    config['video_processing']['target_quality'] = target_quality
    config['video_processing']['target_codec'] = target_codec
    config['video_processing']['codec_mode'] = codec_mode
    config['video_processing']['target_bitrate'] = target_bitrate

    # Create temp directory
    temp_dir = Path(config['directories']['temp_dir'])
    temp_dir.mkdir(parents=True, exist_ok=True)
    
    # Display pipeline information
    _display_pipeline_info(input_file, target_quality, max_duration, output_dir)

    # PART 1: Pre-processing (optional - can be skipped for already-compressed videos)
    if skip_preprocessing:
        # Skip full preprocessing - use lightweight metadata extraction
<<<<<<< HEAD
        part1_result = create_lightweight_metadata(input_file, target_quality, target_codec, max_duration)
=======
        part1_result = create_lightweight_metadata(input_file, target_quality, max_duration)
>>>>>>> 185c9e06
        if not part1_result:
            print("❌ Part 1 failed. Pipeline terminated.")
            return False
        part1_time = time.time() - pipeline_start_time
        print(f"   ⏱️ Metadata extraction: {part1_time:.2f}s")
    else:
        # Run full preprocessing (checks for lossless codecs and re-encodes if needed)
        part1_result = _execute_preprocessing(input_file, target_quality, max_duration, output_dir_path)
        if not part1_result:
            print("❌ Part 1 failed. Pipeline terminated.")
            return False
        part1_time = time.time() - pipeline_start_time
        _display_preprocessing_results(part1_result, part1_time)

    # PART 2: Scene Detection (optional - can be skipped for pre-chunked videos)
    part2_start_time = time.time()
<<<<<<< HEAD
=======

    if skip_scene_detection:
        # Skip scene detection - treat entire video as single scene
        print(f"\n⚡ === Part 2: Scene Detection (SKIPPED) ===")
        print(f"   📏 Treating entire video as single scene (pre-chunked input)")

        scenes_metadata = [{
            'path': part1_result['path'],
            'scene_number': 1,
            'start_time': 0.0,
            'end_time': part1_result['duration'],
            'duration': part1_result['duration'],
            'original_video_metadata': part1_result
        }]
        part2_time = time.time() - part2_start_time
        print(f"   ⏱️ Scene setup: {part2_time:.2f}s")
        print(f"   ✅ 1 scene created (0.0s - {part1_result['duration']:.1f}s)")
    else:
        # Run normal scene detection
        scenes_metadata = scene_detection(part1_result)
        if not scenes_metadata:
            print("❌ Part 2 failed. Pipeline terminated.")
            return False

        part2_time = time.time() - part2_start_time
        _display_scene_detection_results(scenes_metadata, part2_time)
>>>>>>> 185c9e06

    if skip_scene_detection:
        # Skip scene detection - treat entire video as single scene
        print(f"\n⚡ === Part 2: Scene Detection (SKIPPED) ===")
        print(f"   📏 Treating entire video as single scene (pre-chunked input)")

        scenes_metadata = [{
            'path': part1_result['path'],
            'scene_number': 1,
            'start_time': 0.0,
            'end_time': part1_result['duration'],
            'duration': part1_result['duration'],
            'original_video_metadata': part1_result
        }]
        part2_time = time.time() - part2_start_time
        print(f"   ⏱️ Scene setup: {part2_time:.2f}s")
        print(f"   ✅ 1 scene created (0.0s - {part1_result['duration']:.1f}s)")
    else:
        # Run normal scene detection
        scenes_metadata = scene_detection(part1_result)
        if not scenes_metadata:
            print("❌ Part 2 failed. Pipeline terminated.")
            return False

        part2_time = time.time() - part2_start_time
        _display_scene_detection_results(scenes_metadata, part2_time)
    
    # PART 3: AI Encoding
    part3_result = _execute_ai_encoding(scenes_metadata, config, target_quality)
    if not part3_result:
        print("❌ Part 3 failed completely. Pipeline terminated.")
        return False
    
    part3_time = part3_result['processing_time']
    encoded_scenes_data = part3_result['encoded_scenes_data']
    successful_encodings = part3_result['successful_encodings']

    # PART 4: Validation and Merging
    part4_result = _execute_validation_and_merging(
        part1_result, encoded_scenes_data, config
    )
    if not part4_result:
        print("❌ Part 4 failed. Could not create final video.")
        return False
    
    part4_time = part4_result['processing_time']
    final_video_path = part4_result['final_video_path']
    final_vmaf = part4_result['final_vmaf']
    comprehensive_report = part4_result['comprehensive_report']
    
    _display_validation_results(part4_result)

    # Pipeline completion summary
    total_pipeline_time = time.time() - pipeline_start_time
    _display_pipeline_summary(
        input_file, final_video_path, part1_result, scenes_metadata,
        successful_encodings, output_dir, pipeline_start_time,
        part1_time, part2_time, part3_time, part4_time, total_pipeline_time,
        final_vmaf, comprehensive_report
    )
    
    return final_video_path


def test_video_compression(video_path: str) -> Optional[str]:
    """
    Test function for video compression using default parameters.
    
    Args:
        video_path: Path to input video file
        
    Returns:
        str: Path to compressed video file, or None if failed
    """
    print(f"\n🧪 === Testing Video Compression ===")
    print(f"   📁 Input: {video_path}")
    print(f"   🎯 Using default test parameters")
    
    # Default test parameters
    test_params = {
        'target_quality': 'Medium',
        'max_duration': 3600,
        'output_dir': './test_output'
    }
    
    try:
        # Validate input file
        input_path = Path(video_path)
        if not input_path.is_file():
            print(f"❌ Input file does not exist: {video_path}")
            return None
        # Create test output directory
        test_output_dir = Path(test_params['output_dir'])
        test_output_dir.mkdir(parents=True, exist_ok=True)
        
        # Perform compression
        result = video_compressor(
            input_file=str(input_path),
            target_quality=test_params['target_quality'],
            max_duration=test_params['max_duration'],
            output_dir=str(test_output_dir)
        )
        
        if result and Path(result).exists():
            print(f"\n✅ Test completed successfully!")
            print(f"   📁 Compressed video: {result}")
            return result
        else:
            print(f"\n❌ Test failed - no output file generated")
            return None
            
    except Exception as e:
        print(f"\n❌ Test failed with exception: {e}")
        return None


# ============================================================================
# Helper Functions
# ============================================================================

def _load_configuration(current_dir: str) -> dict:
    """Load configuration from config.json or use defaults."""
    try:
        config_path = os.path.join(current_dir, 'config.json')
        with open(config_path, 'r') as f:
            config = json.load(f)
        print("✅ Configuration loaded successfully")
        return config
    except FileNotFoundError:
        print("⚠️ Config file not found, using default configuration")
        return _get_default_config()


def _get_default_config() -> dict:
    """Get default configuration when config.json is not available."""
    return {
        'directories': {
            'temp_dir': './videos/temp_scenes',
            'output_dir': './output'
        },
        'video_processing': {
            'SHORT_VIDEO_THRESHOLD': 20,
            'target_vmaf': 93.0,
            'codec': 'auto',  # Legacy parameter, overridden by target_codec
            'target_codec': 'av1_nvenc',  # Will be overridden by request
            'codec_mode': 'CRF',  # Will be overridden by request
            'target_bitrate': 10.0,  # Will be overridden by request
            'size_increase_protection': True,
            'conservative_cq_adjustment': 2,
            'max_output_size_ratio': 1.15,
            'max_encoding_retries': 2,
            'basic_cq_lookup_by_quality': {
                'High': {
                    'animation': 22,
                    'low-action': 20,
                    'medium-action': 18,
                    'high-action': 16,
                    'default': 19
                },
                'Medium': {
                    'animation': 25,
                    'low-action': 23,
                    'medium-action': 21,
                    'high-action': 19,
                    'default': 22
                },
                'Low': {
                    'animation': 28,
                    'low-action': 26,
                    'medium-action': 24,
                    'high-action': 22,
                    'default': 25
                }
            },
        },
        'scene_detection': {
            'enable_time_based_fallback': True,
            'time_based_scene_duration': 90
        },
        'vmaf_calculation': {
            'calculate_full_video_vmaf': True,
            'vmaf_use_sampling': True,
            'vmaf_num_clips': 3,
            'vmaf_clip_duration': 2
        },
        'output_settings': {
            'save_individual_scene_reports': True,
            'save_comprehensive_report': True
        },
        'model_paths': {
            'scene_classifier_model': 'services/compress/models/scene_classifier_model.pth'
        }
    }


def _display_pipeline_info(input_file: str, target_quality: str, max_duration: int, output_dir: str):
    """Display pipeline initialization information."""
    print(f"\n🎬 === AI Video Compression Pipeline ===")
    print(f"   📁 Input: {Path(input_file).name}")
    print(f"   🎯 Target Quality: {target_quality}")
    print(f"   ⏱️ Max Duration: {max_duration}s")
    print(f"   📁 Output Dir: {output_dir}")
    print(f"   🕐 Started: {datetime.now().strftime('%Y-%m-%d %H:%M:%S')}")


def _execute_preprocessing(input_file: str, target_quality: str, max_duration: int, output_dir_path: Path) -> Optional[dict]:
    """Execute Part 1: Pre-processing."""
    print(f"\n🔧 === Part 1: Pre-processing ===")
    part1_start_time = time.time()
    
    part1_result = pre_processing(
        video_path=input_file,
        target_quality=target_quality,
        max_duration=max_duration,
        output_dir=output_dir_path
    )
    
    print("part1_result", part1_result)
    return part1_result


def _display_preprocessing_results(part1_result: dict, part1_time: float):
    """Display Part 1 results."""
    print(f"\n✅ Part 1 completed in {part1_time:.1f}s:")
    print(f"   📁 Video: {os.path.basename(part1_result['path'])}")
    print(f"   🎥 Codec: {part1_result['codec']} (original: {part1_result['original_codec']})")
    print(f"   ⏱️ Duration: {part1_result['duration']:.1f}s")
    print(f"   🔄 Reencoded: {part1_result['was_reencoded']}")
    print(f"   🎯 Target VMAF: {part1_result['target_vmaf']} ({part1_result['target_quality']})")
    
    if part1_result['was_reencoded']:
        print(f"   🔄 Lossless conversion: {part1_result['processing_info']['original_format']} → {part1_result['processing_info']['standardized_format']}")
        print(f"   ⏱️ Encoding time: {part1_result['encoding_time']:.1f}s")


def _display_scene_detection_results(scenes_metadata: list, part2_time: float):
    """Display Part 2 results."""
    print(f"\n✅ Part 2 completed in {part2_time:.1f}s: {len(scenes_metadata)} scenes detected")
    
    # Display scene information
    total_scene_size = 0
    for scene in scenes_metadata:
        scene_size = scene.get('file_size_mb', 0)
        total_scene_size += scene_size
        print(f"   Scene {scene['scene_number']}: {scene['start_time']:.1f}s - {scene['end_time']:.1f}s "
              f"(duration: {scene['duration']:.1f}s)")
        if scene_size > 0:
            print(f"      📁 File: {os.path.basename(scene['path'])} ({scene_size:.1f} MB)")
        else:
            print(f"      📁 File: {os.path.basename(scene['path'])}")
    
    if total_scene_size > 0:
        print(f"   📊 Total scene files: {total_scene_size:.1f} MB")


def _execute_ai_encoding(scenes_metadata: list, config: dict, target_quality: str) -> Optional[dict]:
    """Execute Part 3: AI Encoding."""
    print(f"\n🧠 === Part 3: AI Encoding ===")
    part3_start_time = time.time()
    
    print(f"   🔧 Loading AI models and resources...")
    print(f"   📋 Using quality-based CQ lookup tables for {target_quality} quality")
    print(f"   🎯 Target Quality Level: {target_quality}")
    
    # Display CQ ranges for selected quality level
    quality_info = {
        'High': {'vmaf': 93, 'cq_range': '16-22'},
        'Medium': {'vmaf': 89, 'cq_range': '19-25'},
        'Low': {'vmaf': 85, 'cq_range': '22-28'}
    }
    
    if target_quality in quality_info:
        info = quality_info[target_quality]
        print(f"   🎚️ CQ Range for {target_quality}: {info['cq_range']} (Target VMAF: {info['vmaf']})")
    
    print(f"   🔧 Loading AI models and resources...")
    
    try:
        resources = load_encoding_resources(config, logging_enabled=True)
        print(f"   ✅ AI resources loaded successfully")
        print(f"   🧠 Mode: Scene classification + CQ lookup table")
    except Exception as e:
        print(f"   ❌ Failed to load GGG AI resources: {e}")
        return None
    
    # Process each scene individually
    encoded_scenes_data = []
    successful_encodings = 0
    failed_encodings = 0
    total_input_size = 0
    total_output_size = 0
    
    print(f"\n   📊 Processing {len(scenes_metadata)} scenes with AI approach...")
    
    for i, scene_metadata in enumerate(scenes_metadata):
        scene_result = _process_single_scene(
            scene_metadata, i, len(scenes_metadata), config, resources, target_quality
        )
        
        if scene_result['success']:
            successful_encodings += 1
            total_input_size += scene_result['input_size_mb']
            total_output_size += scene_result['output_size_mb']
        else:
            failed_encodings += 1
        
        encoded_scenes_data.append(scene_result['scene_data'])
    
    part3_time = time.time() - part3_start_time
    
    # Display Part 3 summary
    _display_ai_encoding_summary(
        successful_encodings, failed_encodings, len(scenes_metadata),
        part3_time, target_quality, total_input_size, total_output_size
    )
    
    if successful_encodings == 0:
        print("❌ Part 3 failed completely. No scenes were encoded. Pipeline terminated.")
        return None
    
    return {
        'encoded_scenes_data': encoded_scenes_data,
        'successful_encodings': successful_encodings,
        'failed_encodings': failed_encodings,
        'processing_time': part3_time,
        'total_input_size': total_input_size,
        'total_output_size': total_output_size
    }


def _process_single_scene(scene_metadata: dict, scene_index: int, total_scenes: int, 
                         config: dict, resources: dict, target_quality: str) -> dict:
    """Process a single scene for AI encoding."""
    scene_number = scene_metadata['scene_number']
    scene_path = scene_metadata['path']
    scene_duration = scene_metadata['duration']
    
    print(f"\n   🎬 Scene {scene_number}/{total_scenes}: {os.path.basename(scene_path)}")
    print(f"      ⏱️ Duration: {scene_duration:.1f}s")
    
    indicative_vmaf = scene_metadata['original_video_metadata'].get('target_vmaf')
    print(f"      🎯 Target Quality: {target_quality}" + (f" (VMAF≈{indicative_vmaf})" if indicative_vmaf else ""))
    print(f"      🧠 Method: scene classification + CQ lookup")
    
    scene_start_time = time.time()
    
    try:
        encoded_path, scene_data = ai_encoding(
            scene_metadata=scene_metadata,
            config=config,
            resources=resources,
            target_vmaf=None,
            target_quality_level=target_quality,
            logging_enabled=True
        )
        
        scene_processing_time = time.time() - scene_start_time
        
        if encoded_path and scene_data.get('encoding_success', False):
            size_mb = scene_data.get('encoded_file_size_mb', 0)
            input_size_mb = scene_data.get('input_size_mb', 0)
            compression = scene_data.get('compression_ratio', 0)
            
            print(f"      ✅ Scene {scene_number} encoded successfully")
            print(f"         📁 Output: {os.path.basename(encoded_path)}")
            print(f"         📊 Size: {input_size_mb:.1f} MB → {size_mb:.1f} MB ({compression:+.1f}% compression)")
            print(f"         🎭 Scene type: {scene_data.get('scene_type', 'unknown')}")
            print(f"         🎯 Quality: {scene_data.get('target_quality_level', target_quality)}")
            print(f"         🎚️ CQ used: {scene_data.get('base_cq_for_quality', 'N/A')} → {scene_data.get('final_adjusted_cq', 'unknown')} (after adjustment)")
            print(f"         📋 Method: Quality-based lookup table CQ selection")
            print(f"         ⏱️ Processing: {scene_processing_time:.1f}s")
            
            # Update scene metadata
            scene_metadata['encoded_path'] = encoded_path
            scene_metadata['encoding_data'] = scene_data
            
            return {
                'success': True,
                'scene_data': scene_data,
                'input_size_mb': input_size_mb,
                'output_size_mb': size_mb
            }
        else:
            error_reason = scene_data.get('error_reason', 'Unknown error')
            print(f"      ❌ Scene {scene_number} encoding failed: {error_reason}")
            print(f"         ⏱️ Processing: {scene_processing_time:.1f}s")
            
            scene_metadata['encoded_path'] = None
            scene_metadata['encoding_data'] = scene_data
            
            return {
                'success': False,
                'scene_data': scene_data,
                'input_size_mb': 0,
                'output_size_mb': 0
            }
            
    except Exception as e:
        scene_processing_time = time.time() - scene_start_time
        print(f"      ❌ Scene {scene_number} processing failed with exception: {e}")
        print(f"         ⏱️ Processing: {scene_processing_time:.1f}s")
        
        error_scene_data = {
            'scene_number': scene_number,
            'encoding_success': False,
            'error_reason': f'Exception: {str(e)}',
            'processing_time_seconds': scene_processing_time,
            'encoded_path': None,
            'original_video_metadata': scene_metadata['original_video_metadata']
        }
        
        scene_metadata['encoded_path'] = None
        scene_metadata['encoding_data'] = error_scene_data
        
        return {
            'success': False,
            'scene_data': error_scene_data,
            'input_size_mb': 0,
            'output_size_mb': 0
        }


def _display_ai_encoding_summary(successful_encodings: int, failed_encodings: int, total_scenes: int,
                                part3_time: float, target_quality: str, total_input_size: float, total_output_size: float):
    """Display Part 3 summary."""
    print(f"\n   📊 Part 3 Processing Summary:")
    print(f"      ✅ Successful encodings: {successful_encodings}")
    print(f"      ❌ Failed encodings: {failed_encodings}")
    print(f"      📈 Success rate: {successful_encodings/total_scenes*100:.1f}%")
    print(f"      ⏱️ Total processing time: {part3_time:.1f}s")
    print(f"      🎯 Quality Level: {target_quality}")
    print(f"      🧠 AI Method: Scene classification + quality-based CQ lookup")
    
    if total_input_size > 0 and total_output_size > 0:
        overall_compression = (1 - total_output_size / total_input_size) * 100
        print(f"      🗜️ Overall compression: {overall_compression:+.1f}%")
        print(f"      📊 Total size: {total_input_size:.1f} MB → {total_output_size:.1f} MB")
    
    print(f"✅ Part 3 completed with {successful_encodings} successful encodings")


def _execute_validation_and_merging(part1_result: dict, encoded_scenes_data: list, config: dict) -> Optional[dict]:
    """Execute Part 4: Validation and Merging."""
    part4_start_time = time.time()
    
    try:
        final_video_path, final_vmaf, comprehensive_report = validation_and_merging(
            original_video_path=part1_result['path'],
            encoded_scenes_data=encoded_scenes_data,
            config=config,
            logging_enabled=True
        )
        
        part4_time = time.time() - part4_start_time
        
        if final_video_path and os.path.exists(final_video_path):
            return {
                'final_video_path': final_video_path,
                'final_vmaf': final_vmaf,
                'comprehensive_report': comprehensive_report,
                'processing_time': part4_time
            }
        else:
            print("❌ Part 4 failed. Could not create final video.")
            return None
            
    except Exception as e:
        print(f"❌ Part 4 failed with exception: {e}")
        return None


def _display_validation_results(part4_result: dict):
    """Display Part 4 results."""
    final_video_path = part4_result['final_video_path']
    final_vmaf = part4_result['final_vmaf']
    comprehensive_report = part4_result['comprehensive_report']
    part4_time = part4_result['processing_time']
    
    print(f"✅ Part 4 completed successfully in {part4_time:.1f}s!")
    print(f"   📁 Final video: {os.path.basename(final_video_path)}")
    
    if final_vmaf:
        print(f"   🎯 Final VMAF: {final_vmaf:.2f}")
    
    if comprehensive_report:
        compression_info = comprehensive_report.get('compression_metrics', {})
        final_compression = compression_info.get('overall_compression_ratio_percent', 0)
        final_size = compression_info.get('final_file_size_mb', 0)
        
        print(f"   🗜️ Overall compression: {final_compression:+.1f}%")
        print(f"   📊 Final file size: {final_size:.1f} MB")


def _display_pipeline_summary(input_file: str, final_video_path: str, part1_result: dict,
                            scenes_metadata: list, successful_encodings: int, output_dir: str,
                            pipeline_start_time: float, part1_time: float, part2_time: float,
                            part3_time: float, part4_time: float, total_pipeline_time: float,
                            final_vmaf: Optional[float], comprehensive_report: Optional[dict]):
    """Display complete pipeline summary."""
    print(f"\n🎉 === Pipeline Completed Successfully ===")
    print(f"   📁 Input video: {os.path.basename(input_file)}")
    print(f"   📁 Final video: {os.path.basename(final_video_path)}")
    print(f"   🎯 Target quality: {part1_result['target_quality']} (VMAF: {part1_result['target_vmaf']})")
    print(f"   📊 Scenes processed: {len(scenes_metadata)} total, {successful_encodings} successful")
    print(f"   📁 Output directory: {output_dir}")
    print(f"   🕐 Completed: {datetime.now().strftime('%Y-%m-%d %H:%M:%S')}")
    
    # Performance breakdown
    print(f"\n   ⏱️ Performance Breakdown:")
    print(f"      Part 1 (Pre-processing): {part1_time:.1f}s")
    print(f"      Part 2 (Scene Detection): {part2_time:.1f}s")
    print(f"      Part 3 (AI Encoding): {part3_time:.1f}s")
    print(f"      Part 4 (Validation & Merging): {part4_time:.1f}s")  
    print(f"      Total Pipeline Time: {total_pipeline_time:.1f}s")
    
    # Final file size comparison
    input_file_path = Path(input_file)
    final_video_path_obj = Path(final_video_path)
    if input_file_path.exists() and final_video_path_obj.exists():
        input_size = input_file_path.stat().st_size / (1024 * 1024)
        output_size = final_video_path_obj.stat().st_size / (1024 * 1024)
        final_compression = (1 - output_size / input_size) * 100
        
        print(f"\n   📊 Final Size Comparison:")
        print(f"      Input: {input_size:.1f} MB")
        print(f"      Output: {output_size:.1f} MB")
        print(f"      Compression: {final_compression:+.1f}%")
        
        if final_compression > 0:
            print(f"      💾 Space saved: {input_size - output_size:.1f} MB")
    
    # Quality achievement summary
    if final_vmaf and comprehensive_report:
        quality_info = comprehensive_report.get('quality_metrics', {})
        scenes_meeting_target = quality_info.get('scenes_meeting_target', 0)
        avg_scene_vmaf = quality_info.get('average_scene_vmaf', 0)
        
        print(f"\n   🎯 Quality Achievement:")
        print(f"      Final VMAF: {final_vmaf:.2f}")
        print(f"      Average Scene VMAF: {avg_scene_vmaf:.2f}")
        print(f"      Scenes meeting target: {scenes_meeting_target}/{len(scenes_metadata)}")
        
        if 'prediction_accuracy_stats' in comprehensive_report.get('scene_analysis', {}):
            pred_stats = comprehensive_report['scene_analysis']['prediction_accuracy_stats']
            avg_error = pred_stats.get('average_prediction_error')
            if avg_error:
                print(f"      AI prediction accuracy: ±{avg_error:.1f} VMAF points")
    
    # Report file locations
    if comprehensive_report:
        print(f"\n   📄 Reports Generated:")
        print(f"      📁 Output directory: {output_dir}")
        print(f"      📊 Comprehensive report: comprehensive_processing_report_*.json")
        print(f"      📄 Individual scene reports: scene_reports/scene_*_report.json")
    
    print(f"\n   🎉 Pipeline completed successfully!")
    print(f"   🚀 Ready for playback: {final_video_path}")


# ============================================================================
# Main Execution
# ============================================================================

if __name__ == "__main__":
    import uvicorn

    logger.info("Starting video compressor server")
    logger.info(f"Video compressor server running on http://{CONFIG.video_compressor.host}:{CONFIG.video_compressor.port}")

    uvicorn.run(app, host=CONFIG.video_compressor.host, port=CONFIG.video_compressor.port)

    # result = test_video_compression('test1.mp4')
    # print(result)

    #python services/compress/server.py<|MERGE_RESOLUTION|>--- conflicted
+++ resolved
@@ -24,19 +24,6 @@
 from vidaio_subnet_core.utilities import storage_client, download_video
 from vidaio_subnet_core import CONFIG
 from utils.video_utils import get_video_duration, get_video_codec
-<<<<<<< HEAD
-
-
-# ============================================================================
-# Configuration Variables
-# ============================================================================
-
-# VMAF threshold to quality level mapping (configurable for miner flow)
-VMAF_THRESHOLD_HIGH = 95.0
-VMAF_THRESHOLD_MEDIUM = 90.0
-VMAF_THRESHOLD_LOW = 85.0
-=======
->>>>>>> 185c9e06
 
 
 # ============================================================================
@@ -63,12 +50,9 @@
     """Payload for video compression requests."""
     payload_url: str
     vmaf_threshold: float
-<<<<<<< HEAD
     target_codec: str = 'av1'  # Target codec: av1, hevc, h264, vp9
     codec_mode: str = 'CRF'  # Codec mode: CRF (Constant Rate Factor), CBR (Constant Bitrate), VBR (Variable Bitrate)
     target_bitrate: float = 10.0  # Target bitrate in Mbps (for CBR/VBR modes)
-=======
->>>>>>> 185c9e06
     target_quality: str = 'Medium'  # High, Medium, Low (legacy, derived from VMAF)
     max_duration: int = 3600  # Maximum allowed video duration in seconds
     output_dir: str = './output'  # Output directory for final files
@@ -293,12 +277,9 @@
             status_code=400,
             detail=f"Invalid VMAF threshold. Expected {VMAF_THRESHOLD_LOW}, {VMAF_THRESHOLD_MEDIUM}, or {VMAF_THRESHOLD_HIGH}, got {vmaf_threshold}"
         )
-<<<<<<< HEAD
 
     # Map codec name from protocol format to ffmpeg encoder name
     ffmpeg_codec = map_codec_name(video.target_codec, prefer_gpu=True)
-=======
->>>>>>> 185c9e06
 
     # Validate input file
     if not input_file.is_file():
@@ -414,18 +395,12 @@
 # ============================================================================
 
 def video_compressor(
-<<<<<<< HEAD
     input_file: str,
     target_quality: str = 'Medium',
     target_codec: str = 'av1_nvenc',
     codec_mode: str = 'CRF',
     target_bitrate: float = 10.0,
     max_duration: int = 3600,
-=======
-    input_file: str, 
-    target_quality: str = 'Medium', 
-    max_duration: int = 3600, 
->>>>>>> 185c9e06
     output_dir: str = './output',
     skip_scene_detection: bool = True,
     skip_preprocessing: bool = True
@@ -443,11 +418,6 @@
         output_dir: Output directory for final files
         skip_scene_detection: If True, treats entire video as single scene (default: True for miner chunks)
         skip_preprocessing: If True, skips lossless re-encoding (default: True for already-compressed miner chunks)
-<<<<<<< HEAD
-
-=======
-        
->>>>>>> 185c9e06
     Returns:
         str: Path to compressed video file, or None if failed
     """
@@ -479,11 +449,7 @@
     # PART 1: Pre-processing (optional - can be skipped for already-compressed videos)
     if skip_preprocessing:
         # Skip full preprocessing - use lightweight metadata extraction
-<<<<<<< HEAD
         part1_result = create_lightweight_metadata(input_file, target_quality, target_codec, max_duration)
-=======
-        part1_result = create_lightweight_metadata(input_file, target_quality, max_duration)
->>>>>>> 185c9e06
         if not part1_result:
             print("❌ Part 1 failed. Pipeline terminated.")
             return False
@@ -500,8 +466,6 @@
 
     # PART 2: Scene Detection (optional - can be skipped for pre-chunked videos)
     part2_start_time = time.time()
-<<<<<<< HEAD
-=======
 
     if skip_scene_detection:
         # Skip scene detection - treat entire video as single scene
@@ -528,7 +492,6 @@
 
         part2_time = time.time() - part2_start_time
         _display_scene_detection_results(scenes_metadata, part2_time)
->>>>>>> 185c9e06
 
     if skip_scene_detection:
         # Skip scene detection - treat entire video as single scene
