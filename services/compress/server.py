"""
Video Compression Service API Server

This module provides a FastAPI server for video compression services.
It handles video upload, compression, and storage operations.
"""

import json
import os
import time
from datetime import datetime
from pathlib import Path
from typing import Optional

from fastapi import FastAPI, HTTPException
from pydantic import BaseModel
from loguru import logger

from video_preprocessor import pre_processing
from scene_detector import scene_detection
from encoder import ai_encoding, load_encoding_resources
from vmaf_calculator import scene_vmaf_calculation
from validator_merger import validation_and_merging
from vidaio_subnet_core.utilities import storage_client, download_video
from vidaio_subnet_core import CONFIG
from utils.video_utils import get_video_duration, get_video_codec
<<<<<<< HEAD


# ============================================================================
# Configuration Variables
# ============================================================================

# VMAF threshold to quality level mapping (configurable for miner flow)
VMAF_THRESHOLD_HIGH = 95.0
VMAF_THRESHOLD_MEDIUM = 90.0
VMAF_THRESHOLD_LOW = 85.0
=======
>>>>>>> 185c9e06


# ============================================================================
# Configuration Variables
# ============================================================================

# VMAF threshold to quality level mapping (configurable for miner flow)
VMAF_THRESHOLD_HIGH = 93.0
VMAF_THRESHOLD_MEDIUM = 89.0
VMAF_THRESHOLD_LOW = 85.0

# ============================================================================
# FastAPI Application Setup
# ============================================================================

app = FastAPI(title="Video Compression Service", version="1.1.0")


# ============================================================================
# Data Models
# ============================================================================

class CompressPayload(BaseModel):
    """Payload for video compression requests."""
    payload_url: str
    vmaf_threshold: float
<<<<<<< HEAD
    target_codec: str = 'av1'  # Target codec: av1, hevc, h264, vp9
    codec_mode: str = 'CRF'  # Codec mode: CRF (Constant Rate Factor), CBR (Constant Bitrate), VBR (Variable Bitrate)
    target_bitrate: float = 10.0  # Target bitrate in Mbps (for CBR/VBR modes)
=======
>>>>>>> 185c9e06
    target_quality: str = 'Medium'  # High, Medium, Low (legacy, derived from VMAF)
    max_duration: int = 3600  # Maximum allowed video duration in seconds
    output_dir: str = './output'  # Output directory for final files


class TestCompressPayload(BaseModel):
    """Payload for test compression requests."""
    video_path: str

# ============================================================================
# Helper Functions
# ============================================================================

def create_lightweight_metadata(input_file: str, target_quality: str, max_duration: int = 3600) -> Optional[dict]:
    """
    Create video metadata without preprocessing (for already-compressed videos).
    This is a lightweight alternative to pre_processing() that only extracts
    metadata without re-encoding. Perfect for miner chunks that are already compressed.
    Args:
        input_file: Path to input video file
        target_quality: Target quality level ('High', 'Medium', 'Low')
        max_duration: Maximum allowed duration
    Returns:
        dict: Video metadata or None if validation fails
    """
    print(f"\n⚡ === Part 1: Pre-processing (SKIPPED - Lightweight Metadata) ===")
    print(f"   📏 Extracting metadata from already-compressed video")

    # Map quality to VMAF using configurable thresholds
    quality_vmaf_mapping = {
        'High': VMAF_THRESHOLD_HIGH,
        'Medium': VMAF_THRESHOLD_MEDIUM,
        'Low': VMAF_THRESHOLD_LOW
    }
    target_vmaf = quality_vmaf_mapping.get(target_quality, VMAF_THRESHOLD_MEDIUM)

    # Get video duration
    duration = get_video_duration(input_file)
    if duration is None:
        print("   ❌ Could not determine video duration")
        return None

    if duration > max_duration:
        print(f"   ❌ Video duration {duration}s exceeds limit of {max_duration}s")
        return None

    # Get video codec
    original_codec = get_video_codec(input_file)
    if not original_codec:
        print("   ❌ Could not determine video codec")
        return None

    print(f"   ✅ Duration: {duration:.1f}s")
    print(f"   ✅ Codec: {original_codec}")
    print(f"   🎯 Target: {target_quality} (VMAF: {target_vmaf})")
    
    # Return lightweight metadata (same format as pre_processing)
    return {
        'path': input_file,
        'codec': original_codec,
        'original_codec': original_codec,
        'duration': duration,
        'was_reencoded': False,
        'encoding_time': 0.0,
        'target_vmaf': target_vmaf,
        'target_quality': target_quality,
        'processing_info': {
            'lossless_conversion': False,
            'skipped_preprocessing': True
        }
    }


# ============================================================================
# Helper Functions
# ============================================================================

def create_lightweight_metadata(input_file: str, target_quality: str, target_codec: str, max_duration: int = 3600) -> Optional[dict]:
    """
    Create video metadata without preprocessing (for already-compressed videos).

    This is a lightweight alternative to pre_processing() that only extracts
    metadata without re-encoding. Perfect for miner chunks that are already compressed.

    Args:
        input_file: Path to input video file
        target_quality: Target quality level ('High', 'Medium', 'Low')
        target_codec: Target codec for encoding
        max_duration: Maximum allowed duration

    Returns:
        dict: Video metadata or None if validation fails
    """
    print(f"\n⚡ === Part 1: Pre-processing (SKIPPED - Lightweight Metadata) ===")
    print(f"   📏 Extracting metadata from already-compressed video")

    # Map quality to VMAF using configurable thresholds
    quality_vmaf_mapping = {
        'High': VMAF_THRESHOLD_HIGH,
        'Medium': VMAF_THRESHOLD_MEDIUM,
        'Low': VMAF_THRESHOLD_LOW
    }
    target_vmaf = quality_vmaf_mapping.get(target_quality, VMAF_THRESHOLD_MEDIUM)

    # Get video duration
    duration = get_video_duration(input_file)
    if duration is None:
        print("   ❌ Could not determine video duration")
        return None

    if duration > max_duration:
        print(f"   ❌ Video duration {duration}s exceeds limit of {max_duration}s")
        return None

    # Get video codec
    original_codec = get_video_codec(input_file)
    if not original_codec:
        print("   ❌ Could not determine video codec")
        return None

    print(f"   ✅ Duration: {duration:.1f}s")
    print(f"   ✅ Codec: {original_codec}")
    print(f"   🎯 Target: {target_quality} (VMAF: {target_vmaf})")
    print(f"   🎥 Target codec: {target_codec}")

    # Return lightweight metadata (same format as pre_processing)
    return {
        'path': input_file,
        'codec': original_codec,
        'original_codec': original_codec,
        'duration': duration,
        'was_reencoded': False,
        'encoding_time': 0.0,
        'target_vmaf': target_vmaf,
        'target_quality': target_quality,
        'target_codec': target_codec,
        'processing_info': {
            'lossless_conversion': False,
            'skipped_preprocessing': True
        }
    }


# ============================================================================
# Codec Mapping
# ============================================================================

def map_codec_name(target_codec: str, prefer_gpu: bool = True) -> str:
    """
    Map user-facing codec names (from ffprobe format) to ffmpeg encoder names.

    The protocol uses standard codec names (av1, hevc, h264, vp9) which match
    ffprobe output, but ffmpeg requires specific encoder names.

    Args:
        target_codec: Codec name from protocol (av1, hevc, h264, vp9)
        prefer_gpu: Whether to prefer GPU encoders (NVENC) when available

    Returns:
        FFmpeg encoder name (e.g., av1_nvenc, libx265, libx264, libvpx-vp9)

    Examples:
        map_codec_name('av1', prefer_gpu=True) → 'av1_nvenc'
        map_codec_name('av1', prefer_gpu=False) → 'libsvtav1'
        map_codec_name('hevc', prefer_gpu=True) → 'hevc_nvenc'
        map_codec_name('h264', prefer_gpu=False) → 'libx264'
    """
    codec_map = {
        'av1': 'av1_nvenc' if prefer_gpu else 'libsvtav1',
        'hevc': 'hevc_nvenc' if prefer_gpu else 'libx265',
        'h264': 'h264_nvenc' if prefer_gpu else 'libx264',
        'vp9': 'libvpx_vp9',  # No NVENC encoder for VP9
    }

    # Normalize to lowercase and get mapped codec
    normalized_codec = target_codec.lower().strip()
    ffmpeg_codec = codec_map.get(normalized_codec)

    if not ffmpeg_codec:
        logger.warning(f"Unknown codec '{target_codec}', defaulting to av1_nvenc")
        return 'av1_nvenc'

    logger.info(f"Mapped codec '{target_codec}' → '{ffmpeg_codec}' (GPU={prefer_gpu})")
    return ffmpeg_codec


# ============================================================================
# API Endpoints
# ============================================================================

@app.post("/compress-video")
async def compress_video(video: CompressPayload):
    """
    Compress a video from a URL payload.
    
    Args:
        video: Compression request payload
        
    Returns:
        dict: Compression results with uploaded video URL
    """
    print(f"video url: {video.payload_url}")
    print(f"vmaf threshold: {video.vmaf_threshold}")
    print(f"target codec: {video.target_codec}")
    print(f"codec mode: {video.codec_mode}")
    print(f"target bitrate: {video.target_bitrate} Mbps")

    # Download video from URL
    input_path = await download_video(video.payload_url)
    input_file = Path(input_path)
    vmaf_threshold = video.vmaf_threshold

    # Map VMAF threshold to target quality using configurable thresholds
    if vmaf_threshold == VMAF_THRESHOLD_LOW:
        target_quality = 'Low'
    elif vmaf_threshold == VMAF_THRESHOLD_MEDIUM:
        target_quality = 'Medium'
    elif vmaf_threshold == VMAF_THRESHOLD_HIGH:
        target_quality = 'High'
    else:
        raise HTTPException(
            status_code=400,
            detail=f"Invalid VMAF threshold. Expected {VMAF_THRESHOLD_LOW}, {VMAF_THRESHOLD_MEDIUM}, or {VMAF_THRESHOLD_HIGH}, got {vmaf_threshold}"
        )
<<<<<<< HEAD

    # Map codec name from protocol format to ffmpeg encoder name
    ffmpeg_codec = map_codec_name(video.target_codec, prefer_gpu=True)
=======
>>>>>>> 185c9e06

    # Validate input file
    if not input_file.is_file():
        raise HTTPException(status_code=400, detail="Input video file does not exist.")

    # Create output directory
    output_dir = Path(video.output_dir)
    output_dir.mkdir(parents=True, exist_ok=True)

    # Perform video compression
    try:
        compressed_video_path = video_compressor(
            input_file=str(input_file),
            target_quality=target_quality,
            target_codec=ffmpeg_codec,
            codec_mode=video.codec_mode,
            target_bitrate=video.target_bitrate,
            max_duration=video.max_duration,
            output_dir=str(output_dir),
            skip_scene_detection=True,  # Skip for miner chunks (already pre-split)
            skip_preprocessing=True  # Skip for miner chunks (already compressed)
        )
        print(f"compressed_video_path: {compressed_video_path}")

        if compressed_video_path and Path(compressed_video_path).exists():
            # Upload compressed video to storage
            try:
                compressed_video_name = os.path.basename(compressed_video_path)
                object_name: str = compressed_video_name
                
                # Upload file
                await storage_client.upload_file(object_name, compressed_video_path)
                print(f"object_name: {object_name}")
                print("Video uploaded successfully.")
                
                # Clean up local file
                if os.path.exists(compressed_video_path):
                    os.remove(compressed_video_path)
                    print(f"{compressed_video_path} has been deleted.")
                else:
                    print(f"{compressed_video_path} does not exist.")
                
                # Get sharing link
                sharing_link: Optional[str] = await storage_client.get_presigned_url(object_name)
                print(f"sharing_link: {sharing_link}")
                
                if not sharing_link:
                    print("Upload failed")
                    return {"uploaded_video_url": None}
                
                return {
                    "uploaded_video_url": sharing_link,
                    "status": "success",
                    "compressed_video_path": str(compressed_video_path)
                }
            except Exception as upload_error:
                raise HTTPException(
                    status_code=500, 
                    detail=f"Failed to upload compressed video: {str(upload_error)}"
                )
        else:
            raise HTTPException(status_code=500, detail="Video compression failed")
    except Exception as e:
        raise HTTPException(status_code=500, detail=f"Video compression error: {str(e)}")


@app.post("/test-compress")
async def test_compress_video(test_payload: TestCompressPayload):
    """
    Test endpoint for video compression using local video path.
    
    Args:
        test_payload: Test compression request payload
        
    Returns:
        dict: Test compression results
    """
    video_path = Path(test_payload.video_path)
    
    # Validate input file
    if not video_path.is_file():
        raise HTTPException(
            status_code=400, 
            detail=f"Video file does not exist: {video_path}"
        )
    
    try:
        # Perform test compression
        compressed_video_path = test_video_compression(str(video_path))
        
        if compressed_video_path and Path(compressed_video_path).exists():
            return {
                "status": "success",
                "message": "Video compression test completed successfully",
                "input_path": str(video_path),
                "output_path": compressed_video_path,
                "output_size_mb": round(
                    Path(compressed_video_path).stat().st_size / (1024 * 1024), 2
                )
            }
        else:
            raise HTTPException(status_code=500, detail="Video compression test failed")
            
    except Exception as e:
        raise HTTPException(
            status_code=500, 
            detail=f"Video compression test error: {str(e)}"
        )


# ============================================================================
# Core Video Compression Functions
# ============================================================================

def video_compressor(
<<<<<<< HEAD
    input_file: str,
    target_quality: str = 'Medium',
    target_codec: str = 'av1_nvenc',
    codec_mode: str = 'CRF',
    target_bitrate: float = 10.0,
    max_duration: int = 3600,
=======
    input_file: str, 
    target_quality: str = 'Medium', 
    max_duration: int = 3600, 
>>>>>>> 185c9e06
    output_dir: str = './output',
    skip_scene_detection: bool = True,
    skip_preprocessing: bool = True
) -> Optional[str]:
    """
    Main video compression pipeline orchestrator.

    Args:
        input_file: Path to input video file
        target_quality: Target quality level ('High', 'Medium', 'Low')
        target_codec: FFmpeg encoder name (e.g., 'av1_nvenc', 'hevc_nvenc', 'libx264')
        codec_mode: Encoding mode - 'CRF' (Constant Rate Factor), 'CBR' (Constant Bitrate), 'VBR' (Variable Bitrate)
        target_bitrate: Target bitrate in Mbps (used for CBR/VBR modes)
        max_duration: Maximum allowed video duration in seconds
        output_dir: Output directory for final files
        skip_scene_detection: If True, treats entire video as single scene (default: True for miner chunks)
        skip_preprocessing: If True, skips lossless re-encoding (default: True for already-compressed miner chunks)
<<<<<<< HEAD

=======
        
>>>>>>> 185c9e06
    Returns:
        str: Path to compressed video file, or None if failed
    """
    # Record pipeline start time
    pipeline_start_time = time.time()
    
    # Get current directory and setup paths
    current_dir = os.path.dirname(os.path.abspath(__file__))
    output_dir_path = Path(output_dir)
    output_dir_path.mkdir(parents=True, exist_ok=True)
    
    # Load configuration
    config = _load_configuration(current_dir)
    config['directories']['output_dir'] = str(output_dir_path)
    if 'video_processing' not in config:
        config['video_processing'] = {}
    config['video_processing']['target_quality'] = target_quality
    config['video_processing']['target_codec'] = target_codec
    config['video_processing']['codec_mode'] = codec_mode
    config['video_processing']['target_bitrate'] = target_bitrate

    # Create temp directory
    temp_dir = Path(config['directories']['temp_dir'])
    temp_dir.mkdir(parents=True, exist_ok=True)
    
    # Display pipeline information
    _display_pipeline_info(input_file, target_quality, max_duration, output_dir)

    # PART 1: Pre-processing (optional - can be skipped for already-compressed videos)
    if skip_preprocessing:
        # Skip full preprocessing - use lightweight metadata extraction
<<<<<<< HEAD
        part1_result = create_lightweight_metadata(input_file, target_quality, target_codec, max_duration)
=======
        part1_result = create_lightweight_metadata(input_file, target_quality, max_duration)
>>>>>>> 185c9e06
        if not part1_result:
            print("❌ Part 1 failed. Pipeline terminated.")
            return False
        part1_time = time.time() - pipeline_start_time
        print(f"   ⏱️ Metadata extraction: {part1_time:.2f}s")
    else:
        # Run full preprocessing (checks for lossless codecs and re-encodes if needed)
        part1_result = _execute_preprocessing(input_file, target_quality, max_duration, output_dir_path)
        if not part1_result:
            print("❌ Part 1 failed. Pipeline terminated.")
            return False
        part1_time = time.time() - pipeline_start_time
        _display_preprocessing_results(part1_result, part1_time)

    # PART 2: Scene Detection (optional - can be skipped for pre-chunked videos)
    part2_start_time = time.time()
<<<<<<< HEAD
=======

    if skip_scene_detection:
        # Skip scene detection - treat entire video as single scene
        print(f"\n⚡ === Part 2: Scene Detection (SKIPPED) ===")
        print(f"   📏 Treating entire video as single scene (pre-chunked input)")

        scenes_metadata = [{
            'path': part1_result['path'],
            'scene_number': 1,
            'start_time': 0.0,
            'end_time': part1_result['duration'],
            'duration': part1_result['duration'],
            'original_video_metadata': part1_result
        }]
        part2_time = time.time() - part2_start_time
        print(f"   ⏱️ Scene setup: {part2_time:.2f}s")
        print(f"   ✅ 1 scene created (0.0s - {part1_result['duration']:.1f}s)")
    else:
        # Run normal scene detection
        scenes_metadata = scene_detection(part1_result)
        if not scenes_metadata:
            print("❌ Part 2 failed. Pipeline terminated.")
            return False

        part2_time = time.time() - part2_start_time
        _display_scene_detection_results(scenes_metadata, part2_time)
>>>>>>> 185c9e06

    if skip_scene_detection:
        # Skip scene detection - treat entire video as single scene
        print(f"\n⚡ === Part 2: Scene Detection (SKIPPED) ===")
        print(f"   📏 Treating entire video as single scene (pre-chunked input)")

        scenes_metadata = [{
            'path': part1_result['path'],
            'scene_number': 1,
            'start_time': 0.0,
            'end_time': part1_result['duration'],
            'duration': part1_result['duration'],
            'original_video_metadata': part1_result
        }]
        part2_time = time.time() - part2_start_time
        print(f"   ⏱️ Scene setup: {part2_time:.2f}s")
        print(f"   ✅ 1 scene created (0.0s - {part1_result['duration']:.1f}s)")
    else:
        # Run normal scene detection
        scenes_metadata = scene_detection(part1_result)
        if not scenes_metadata:
            print("❌ Part 2 failed. Pipeline terminated.")
            return False

        part2_time = time.time() - part2_start_time
        _display_scene_detection_results(scenes_metadata, part2_time)
    
    # PART 3: AI Encoding
    part3_result = _execute_ai_encoding(scenes_metadata, config, target_quality)
    if not part3_result:
        print("❌ Part 3 failed completely. Pipeline terminated.")
        return False
    
    part3_time = part3_result['processing_time']
    encoded_scenes_data = part3_result['encoded_scenes_data']
    successful_encodings = part3_result['successful_encodings']

    # PART 4: Validation and Merging
    part4_result = _execute_validation_and_merging(
        part1_result, encoded_scenes_data, config
    )
    if not part4_result:
        print("❌ Part 4 failed. Could not create final video.")
        return False
    
    part4_time = part4_result['processing_time']
    final_video_path = part4_result['final_video_path']
    final_vmaf = part4_result['final_vmaf']
    comprehensive_report = part4_result['comprehensive_report']
    
    _display_validation_results(part4_result)

    # Pipeline completion summary
    total_pipeline_time = time.time() - pipeline_start_time
    _display_pipeline_summary(
        input_file, final_video_path, part1_result, scenes_metadata,
        successful_encodings, output_dir, pipeline_start_time,
        part1_time, part2_time, part3_time, part4_time, total_pipeline_time,
        final_vmaf, comprehensive_report
    )
    
    return final_video_path


def test_video_compression(video_path: str) -> Optional[str]:
    """
    Test function for video compression using default parameters.
    
    Args:
        video_path: Path to input video file
        
    Returns:
        str: Path to compressed video file, or None if failed
    """
    print(f"\n🧪 === Testing Video Compression ===")
    print(f"   📁 Input: {video_path}")
    print(f"   🎯 Using default test parameters")
    
    # Default test parameters
    test_params = {
        'target_quality': 'Medium',
        'max_duration': 3600,
        'output_dir': './test_output'
    }
    
    try:
        # Validate input file
        input_path = Path(video_path)
        if not input_path.is_file():
            print(f"❌ Input file does not exist: {video_path}")
            return None
        # Create test output directory
        test_output_dir = Path(test_params['output_dir'])
        test_output_dir.mkdir(parents=True, exist_ok=True)
        
        # Perform compression
        result = video_compressor(
            input_file=str(input_path),
            target_quality=test_params['target_quality'],
            max_duration=test_params['max_duration'],
            output_dir=str(test_output_dir)
        )
        
        if result and Path(result).exists():
            print(f"\n✅ Test completed successfully!")
            print(f"   📁 Compressed video: {result}")
            return result
        else:
            print(f"\n❌ Test failed - no output file generated")
            return None
            
    except Exception as e:
        print(f"\n❌ Test failed with exception: {e}")
        return None


# ============================================================================
# Helper Functions
# ============================================================================

def _load_configuration(current_dir: str) -> dict:
    """Load configuration from config.json or use defaults."""
    try:
        config_path = os.path.join(current_dir, 'config.json')
        with open(config_path, 'r') as f:
            config = json.load(f)
        print("✅ Configuration loaded successfully")
        return config
    except FileNotFoundError:
        print("⚠️ Config file not found, using default configuration")
        return _get_default_config()


def _get_default_config() -> dict:
    """Get default configuration when config.json is not available."""
    return {
        'directories': {
            'temp_dir': './videos/temp_scenes',
            'output_dir': './output'
        },
        'video_processing': {
            'SHORT_VIDEO_THRESHOLD': 20,
            'target_vmaf': 93.0,
            'codec': 'auto',  # Legacy parameter, overridden by target_codec
            'target_codec': 'av1_nvenc',  # Will be overridden by request
            'codec_mode': 'CRF',  # Will be overridden by request
            'target_bitrate': 10.0,  # Will be overridden by request
            'size_increase_protection': True,
            'conservative_cq_adjustment': 2,
            'max_output_size_ratio': 1.15,
            'max_encoding_retries': 2,
            'basic_cq_lookup_by_quality': {
                'High': {
                    'animation': 22,
                    'low-action': 20,
                    'medium-action': 18,
                    'high-action': 16,
                    'default': 19
                },
                'Medium': {
                    'animation': 25,
                    'low-action': 23,
                    'medium-action': 21,
                    'high-action': 19,
                    'default': 22
                },
                'Low': {
                    'animation': 28,
                    'low-action': 26,
                    'medium-action': 24,
                    'high-action': 22,
                    'default': 25
                }
            },
        },
        'scene_detection': {
            'enable_time_based_fallback': True,
            'time_based_scene_duration': 90
        },
        'vmaf_calculation': {
            'calculate_full_video_vmaf': True,
            'vmaf_use_sampling': True,
            'vmaf_num_clips': 3,
            'vmaf_clip_duration': 2
        },
        'output_settings': {
            'save_individual_scene_reports': True,
            'save_comprehensive_report': True
        },
        'model_paths': {
            'scene_classifier_model': 'services/compress/models/scene_classifier_model.pth'
        }
    }


def _display_pipeline_info(input_file: str, target_quality: str, max_duration: int, output_dir: str):
    """Display pipeline initialization information."""
    print(f"\n🎬 === AI Video Compression Pipeline ===")
    print(f"   📁 Input: {Path(input_file).name}")
    print(f"   🎯 Target Quality: {target_quality}")
    print(f"   ⏱️ Max Duration: {max_duration}s")
    print(f"   📁 Output Dir: {output_dir}")
    print(f"   🕐 Started: {datetime.now().strftime('%Y-%m-%d %H:%M:%S')}")


def _execute_preprocessing(input_file: str, target_quality: str, max_duration: int, output_dir_path: Path) -> Optional[dict]:
    """Execute Part 1: Pre-processing."""
    print(f"\n🔧 === Part 1: Pre-processing ===")
    part1_start_time = time.time()
    
    part1_result = pre_processing(
        video_path=input_file,
        target_quality=target_quality,
        max_duration=max_duration,
        output_dir=output_dir_path
    )
    
    print("part1_result", part1_result)
    return part1_result


def _display_preprocessing_results(part1_result: dict, part1_time: float):
    """Display Part 1 results."""
    print(f"\n✅ Part 1 completed in {part1_time:.1f}s:")
    print(f"   📁 Video: {os.path.basename(part1_result['path'])}")
    print(f"   🎥 Codec: {part1_result['codec']} (original: {part1_result['original_codec']})")
    print(f"   ⏱️ Duration: {part1_result['duration']:.1f}s")
    print(f"   🔄 Reencoded: {part1_result['was_reencoded']}")
    print(f"   🎯 Target VMAF: {part1_result['target_vmaf']} ({part1_result['target_quality']})")
    
    if part1_result['was_reencoded']:
        print(f"   🔄 Lossless conversion: {part1_result['processing_info']['original_format']} → {part1_result['processing_info']['standardized_format']}")
        print(f"   ⏱️ Encoding time: {part1_result['encoding_time']:.1f}s")


def _display_scene_detection_results(scenes_metadata: list, part2_time: float):
    """Display Part 2 results."""
    print(f"\n✅ Part 2 completed in {part2_time:.1f}s: {len(scenes_metadata)} scenes detected")
    
    # Display scene information
    total_scene_size = 0
    for scene in scenes_metadata:
        scene_size = scene.get('file_size_mb', 0)
        total_scene_size += scene_size
        print(f"   Scene {scene['scene_number']}: {scene['start_time']:.1f}s - {scene['end_time']:.1f}s "
              f"(duration: {scene['duration']:.1f}s)")
        if scene_size > 0:
            print(f"      📁 File: {os.path.basename(scene['path'])} ({scene_size:.1f} MB)")
        else:
            print(f"      📁 File: {os.path.basename(scene['path'])}")
    
    if total_scene_size > 0:
        print(f"   📊 Total scene files: {total_scene_size:.1f} MB")


def _execute_ai_encoding(scenes_metadata: list, config: dict, target_quality: str) -> Optional[dict]:
    """Execute Part 3: AI Encoding."""
    print(f"\n🧠 === Part 3: AI Encoding ===")
    part3_start_time = time.time()
    
    print(f"   🔧 Loading AI models and resources...")
    print(f"   📋 Using quality-based CQ lookup tables for {target_quality} quality")
    print(f"   🎯 Target Quality Level: {target_quality}")
    
    # Display CQ ranges for selected quality level
    quality_info = {
        'High': {'vmaf': 93, 'cq_range': '16-22'},
        'Medium': {'vmaf': 89, 'cq_range': '19-25'},
        'Low': {'vmaf': 85, 'cq_range': '22-28'}
    }
    
    if target_quality in quality_info:
        info = quality_info[target_quality]
        print(f"   🎚️ CQ Range for {target_quality}: {info['cq_range']} (Target VMAF: {info['vmaf']})")
    
    print(f"   🔧 Loading AI models and resources...")
    
    try:
        resources = load_encoding_resources(config, logging_enabled=True)
        print(f"   ✅ AI resources loaded successfully")
        print(f"   🧠 Mode: Scene classification + CQ lookup table")
    except Exception as e:
        print(f"   ❌ Failed to load GGG AI resources: {e}")
        return None
    
    # Process each scene individually
    encoded_scenes_data = []
    successful_encodings = 0
    failed_encodings = 0
    total_input_size = 0
    total_output_size = 0
    
    print(f"\n   📊 Processing {len(scenes_metadata)} scenes with AI approach...")
    
    for i, scene_metadata in enumerate(scenes_metadata):
        scene_result = _process_single_scene(
            scene_metadata, i, len(scenes_metadata), config, resources, target_quality
        )
        
        if scene_result['success']:
            successful_encodings += 1
            total_input_size += scene_result['input_size_mb']
            total_output_size += scene_result['output_size_mb']
        else:
            failed_encodings += 1
        
        encoded_scenes_data.append(scene_result['scene_data'])
    
    part3_time = time.time() - part3_start_time
    
    # Display Part 3 summary
    _display_ai_encoding_summary(
        successful_encodings, failed_encodings, len(scenes_metadata),
        part3_time, target_quality, total_input_size, total_output_size
    )
    
    if successful_encodings == 0:
        print("❌ Part 3 failed completely. No scenes were encoded. Pipeline terminated.")
        return None
    
    return {
        'encoded_scenes_data': encoded_scenes_data,
        'successful_encodings': successful_encodings,
        'failed_encodings': failed_encodings,
        'processing_time': part3_time,
        'total_input_size': total_input_size,
        'total_output_size': total_output_size
    }


def _process_single_scene(scene_metadata: dict, scene_index: int, total_scenes: int, 
                         config: dict, resources: dict, target_quality: str) -> dict:
    """Process a single scene for AI encoding."""
    scene_number = scene_metadata['scene_number']
    scene_path = scene_metadata['path']
    scene_duration = scene_metadata['duration']
    
    print(f"\n   🎬 Scene {scene_number}/{total_scenes}: {os.path.basename(scene_path)}")
    print(f"      ⏱️ Duration: {scene_duration:.1f}s")
    
    indicative_vmaf = scene_metadata['original_video_metadata'].get('target_vmaf')
    print(f"      🎯 Target Quality: {target_quality}" + (f" (VMAF≈{indicative_vmaf})" if indicative_vmaf else ""))
    print(f"      🧠 Method: scene classification + CQ lookup")
    
    scene_start_time = time.time()
    
    try:
        encoded_path, scene_data = ai_encoding(
            scene_metadata=scene_metadata,
            config=config,
            resources=resources,
            target_vmaf=None,
            target_quality_level=target_quality,
            logging_enabled=True
        )
        
        scene_processing_time = time.time() - scene_start_time
        
        if encoded_path and scene_data.get('encoding_success', False):
            size_mb = scene_data.get('encoded_file_size_mb', 0)
            input_size_mb = scene_data.get('input_size_mb', 0)
            compression = scene_data.get('compression_ratio', 0)
            
            print(f"      ✅ Scene {scene_number} encoded successfully")
            print(f"         📁 Output: {os.path.basename(encoded_path)}")
            print(f"         📊 Size: {input_size_mb:.1f} MB → {size_mb:.1f} MB ({compression:+.1f}% compression)")
            print(f"         🎭 Scene type: {scene_data.get('scene_type', 'unknown')}")
            print(f"         🎯 Quality: {scene_data.get('target_quality_level', target_quality)}")
            print(f"         🎚️ CQ used: {scene_data.get('base_cq_for_quality', 'N/A')} → {scene_data.get('final_adjusted_cq', 'unknown')} (after adjustment)")
            print(f"         📋 Method: Quality-based lookup table CQ selection")
            print(f"         ⏱️ Processing: {scene_processing_time:.1f}s")
            
            # Update scene metadata
            scene_metadata['encoded_path'] = encoded_path
            scene_metadata['encoding_data'] = scene_data
            
            return {
                'success': True,
                'scene_data': scene_data,
                'input_size_mb': input_size_mb,
                'output_size_mb': size_mb
            }
        else:
            error_reason = scene_data.get('error_reason', 'Unknown error')
            print(f"      ❌ Scene {scene_number} encoding failed: {error_reason}")
            print(f"         ⏱️ Processing: {scene_processing_time:.1f}s")
            
            scene_metadata['encoded_path'] = None
            scene_metadata['encoding_data'] = scene_data
            
            return {
                'success': False,
                'scene_data': scene_data,
                'input_size_mb': 0,
                'output_size_mb': 0
            }
            
    except Exception as e:
        scene_processing_time = time.time() - scene_start_time
        print(f"      ❌ Scene {scene_number} processing failed with exception: {e}")
        print(f"         ⏱️ Processing: {scene_processing_time:.1f}s")
        
        error_scene_data = {
            'scene_number': scene_number,
            'encoding_success': False,
            'error_reason': f'Exception: {str(e)}',
            'processing_time_seconds': scene_processing_time,
            'encoded_path': None,
            'original_video_metadata': scene_metadata['original_video_metadata']
        }
        
        scene_metadata['encoded_path'] = None
        scene_metadata['encoding_data'] = error_scene_data
        
        return {
            'success': False,
            'scene_data': error_scene_data,
            'input_size_mb': 0,
            'output_size_mb': 0
        }


def _display_ai_encoding_summary(successful_encodings: int, failed_encodings: int, total_scenes: int,
                                part3_time: float, target_quality: str, total_input_size: float, total_output_size: float):
    """Display Part 3 summary."""
    print(f"\n   📊 Part 3 Processing Summary:")
    print(f"      ✅ Successful encodings: {successful_encodings}")
    print(f"      ❌ Failed encodings: {failed_encodings}")
    print(f"      📈 Success rate: {successful_encodings/total_scenes*100:.1f}%")
    print(f"      ⏱️ Total processing time: {part3_time:.1f}s")
    print(f"      🎯 Quality Level: {target_quality}")
    print(f"      🧠 AI Method: Scene classification + quality-based CQ lookup")
    
    if total_input_size > 0 and total_output_size > 0:
        overall_compression = (1 - total_output_size / total_input_size) * 100
        print(f"      🗜️ Overall compression: {overall_compression:+.1f}%")
        print(f"      📊 Total size: {total_input_size:.1f} MB → {total_output_size:.1f} MB")
    
    print(f"✅ Part 3 completed with {successful_encodings} successful encodings")


def _execute_validation_and_merging(part1_result: dict, encoded_scenes_data: list, config: dict) -> Optional[dict]:
    """Execute Part 4: Validation and Merging."""
    part4_start_time = time.time()
    
    try:
        final_video_path, final_vmaf, comprehensive_report = validation_and_merging(
            original_video_path=part1_result['path'],
            encoded_scenes_data=encoded_scenes_data,
            config=config,
            logging_enabled=True
        )
        
        part4_time = time.time() - part4_start_time
        
        if final_video_path and os.path.exists(final_video_path):
            return {
                'final_video_path': final_video_path,
                'final_vmaf': final_vmaf,
                'comprehensive_report': comprehensive_report,
                'processing_time': part4_time
            }
        else:
            print("❌ Part 4 failed. Could not create final video.")
            return None
            
    except Exception as e:
        print(f"❌ Part 4 failed with exception: {e}")
        return None


def _display_validation_results(part4_result: dict):
    """Display Part 4 results."""
    final_video_path = part4_result['final_video_path']
    final_vmaf = part4_result['final_vmaf']
    comprehensive_report = part4_result['comprehensive_report']
    part4_time = part4_result['processing_time']
    
    print(f"✅ Part 4 completed successfully in {part4_time:.1f}s!")
    print(f"   📁 Final video: {os.path.basename(final_video_path)}")
    
    if final_vmaf:
        print(f"   🎯 Final VMAF: {final_vmaf:.2f}")
    
    if comprehensive_report:
        compression_info = comprehensive_report.get('compression_metrics', {})
        final_compression = compression_info.get('overall_compression_ratio_percent', 0)
        final_size = compression_info.get('final_file_size_mb', 0)
        
        print(f"   🗜️ Overall compression: {final_compression:+.1f}%")
        print(f"   📊 Final file size: {final_size:.1f} MB")


def _display_pipeline_summary(input_file: str, final_video_path: str, part1_result: dict,
                            scenes_metadata: list, successful_encodings: int, output_dir: str,
                            pipeline_start_time: float, part1_time: float, part2_time: float,
                            part3_time: float, part4_time: float, total_pipeline_time: float,
                            final_vmaf: Optional[float], comprehensive_report: Optional[dict]):
    """Display complete pipeline summary."""
    print(f"\n🎉 === Pipeline Completed Successfully ===")
    print(f"   📁 Input video: {os.path.basename(input_file)}")
    print(f"   📁 Final video: {os.path.basename(final_video_path)}")
    print(f"   🎯 Target quality: {part1_result['target_quality']} (VMAF: {part1_result['target_vmaf']})")
    print(f"   📊 Scenes processed: {len(scenes_metadata)} total, {successful_encodings} successful")
    print(f"   📁 Output directory: {output_dir}")
    print(f"   🕐 Completed: {datetime.now().strftime('%Y-%m-%d %H:%M:%S')}")
    
    # Performance breakdown
    print(f"\n   ⏱️ Performance Breakdown:")
    print(f"      Part 1 (Pre-processing): {part1_time:.1f}s")
    print(f"      Part 2 (Scene Detection): {part2_time:.1f}s")
    print(f"      Part 3 (AI Encoding): {part3_time:.1f}s")
    print(f"      Part 4 (Validation & Merging): {part4_time:.1f}s")  
    print(f"      Total Pipeline Time: {total_pipeline_time:.1f}s")
    
    # Final file size comparison
    input_file_path = Path(input_file)
    final_video_path_obj = Path(final_video_path)
    if input_file_path.exists() and final_video_path_obj.exists():
        input_size = input_file_path.stat().st_size / (1024 * 1024)
        output_size = final_video_path_obj.stat().st_size / (1024 * 1024)
        final_compression = (1 - output_size / input_size) * 100
        
        print(f"\n   📊 Final Size Comparison:")
        print(f"      Input: {input_size:.1f} MB")
        print(f"      Output: {output_size:.1f} MB")
        print(f"      Compression: {final_compression:+.1f}%")
        
        if final_compression > 0:
            print(f"      💾 Space saved: {input_size - output_size:.1f} MB")
    
    # Quality achievement summary
    if final_vmaf and comprehensive_report:
        quality_info = comprehensive_report.get('quality_metrics', {})
        scenes_meeting_target = quality_info.get('scenes_meeting_target', 0)
        avg_scene_vmaf = quality_info.get('average_scene_vmaf', 0)
        
        print(f"\n   🎯 Quality Achievement:")
        print(f"      Final VMAF: {final_vmaf:.2f}")
        print(f"      Average Scene VMAF: {avg_scene_vmaf:.2f}")
        print(f"      Scenes meeting target: {scenes_meeting_target}/{len(scenes_metadata)}")
        
        if 'prediction_accuracy_stats' in comprehensive_report.get('scene_analysis', {}):
            pred_stats = comprehensive_report['scene_analysis']['prediction_accuracy_stats']
            avg_error = pred_stats.get('average_prediction_error')
            if avg_error:
                print(f"      AI prediction accuracy: ±{avg_error:.1f} VMAF points")
    
    # Report file locations
    if comprehensive_report:
        print(f"\n   📄 Reports Generated:")
        print(f"      📁 Output directory: {output_dir}")
        print(f"      📊 Comprehensive report: comprehensive_processing_report_*.json")
        print(f"      📄 Individual scene reports: scene_reports/scene_*_report.json")
    
    print(f"\n   🎉 Pipeline completed successfully!")
    print(f"   🚀 Ready for playback: {final_video_path}")


# ============================================================================
# Main Execution
# ============================================================================

if __name__ == "__main__":
    import uvicorn

    logger.info("Starting video compressor server")
    logger.info(f"Video compressor server running on http://{CONFIG.video_compressor.host}:{CONFIG.video_compressor.port}")

    uvicorn.run(app, host=CONFIG.video_compressor.host, port=CONFIG.video_compressor.port)

    # result = test_video_compression('test1.mp4')
    # print(result)

    #python services/compress/server.py<|MERGE_RESOLUTION|>--- conflicted
+++ resolved
@@ -24,19 +24,6 @@
 from vidaio_subnet_core.utilities import storage_client, download_video
 from vidaio_subnet_core import CONFIG
 from utils.video_utils import get_video_duration, get_video_codec
-<<<<<<< HEAD
-
-
-# ============================================================================
-# Configuration Variables
-# ============================================================================
-
-# VMAF threshold to quality level mapping (configurable for miner flow)
-VMAF_THRESHOLD_HIGH = 95.0
-VMAF_THRESHOLD_MEDIUM = 90.0
-VMAF_THRESHOLD_LOW = 85.0
-=======
->>>>>>> 185c9e06
 
 
 # ============================================================================
@@ -63,13 +50,10 @@
     """Payload for video compression requests."""
     payload_url: str
     vmaf_threshold: float
-<<<<<<< HEAD
     target_codec: str = 'av1'  # Target codec: av1, hevc, h264, vp9
     codec_mode: str = 'CRF'  # Codec mode: CRF (Constant Rate Factor), CBR (Constant Bitrate), VBR (Variable Bitrate)
     target_bitrate: float = 10.0  # Target bitrate in Mbps (for CBR/VBR modes)
-=======
->>>>>>> 185c9e06
-    target_quality: str = 'Medium'  # High, Medium, Low (legacy, derived from VMAF)
+    target_quality: str = 'Medium'  # High, Medium, Low (legacy, derived from VMAF) (legacy, derived from VMAF)
     max_duration: int = 3600  # Maximum allowed video duration in seconds
     output_dir: str = './output'  # Output directory for final files
 
@@ -77,69 +61,6 @@
 class TestCompressPayload(BaseModel):
     """Payload for test compression requests."""
     video_path: str
-
-# ============================================================================
-# Helper Functions
-# ============================================================================
-
-def create_lightweight_metadata(input_file: str, target_quality: str, max_duration: int = 3600) -> Optional[dict]:
-    """
-    Create video metadata without preprocessing (for already-compressed videos).
-    This is a lightweight alternative to pre_processing() that only extracts
-    metadata without re-encoding. Perfect for miner chunks that are already compressed.
-    Args:
-        input_file: Path to input video file
-        target_quality: Target quality level ('High', 'Medium', 'Low')
-        max_duration: Maximum allowed duration
-    Returns:
-        dict: Video metadata or None if validation fails
-    """
-    print(f"\n⚡ === Part 1: Pre-processing (SKIPPED - Lightweight Metadata) ===")
-    print(f"   📏 Extracting metadata from already-compressed video")
-
-    # Map quality to VMAF using configurable thresholds
-    quality_vmaf_mapping = {
-        'High': VMAF_THRESHOLD_HIGH,
-        'Medium': VMAF_THRESHOLD_MEDIUM,
-        'Low': VMAF_THRESHOLD_LOW
-    }
-    target_vmaf = quality_vmaf_mapping.get(target_quality, VMAF_THRESHOLD_MEDIUM)
-
-    # Get video duration
-    duration = get_video_duration(input_file)
-    if duration is None:
-        print("   ❌ Could not determine video duration")
-        return None
-
-    if duration > max_duration:
-        print(f"   ❌ Video duration {duration}s exceeds limit of {max_duration}s")
-        return None
-
-    # Get video codec
-    original_codec = get_video_codec(input_file)
-    if not original_codec:
-        print("   ❌ Could not determine video codec")
-        return None
-
-    print(f"   ✅ Duration: {duration:.1f}s")
-    print(f"   ✅ Codec: {original_codec}")
-    print(f"   🎯 Target: {target_quality} (VMAF: {target_vmaf})")
-    
-    # Return lightweight metadata (same format as pre_processing)
-    return {
-        'path': input_file,
-        'codec': original_codec,
-        'original_codec': original_codec,
-        'duration': duration,
-        'was_reencoded': False,
-        'encoding_time': 0.0,
-        'target_vmaf': target_vmaf,
-        'target_quality': target_quality,
-        'processing_info': {
-            'lossless_conversion': False,
-            'skipped_preprocessing': True
-        }
-    }
 
 
 # ============================================================================
@@ -293,12 +214,9 @@
             status_code=400,
             detail=f"Invalid VMAF threshold. Expected {VMAF_THRESHOLD_LOW}, {VMAF_THRESHOLD_MEDIUM}, or {VMAF_THRESHOLD_HIGH}, got {vmaf_threshold}"
         )
-<<<<<<< HEAD
 
     # Map codec name from protocol format to ffmpeg encoder name
     ffmpeg_codec = map_codec_name(video.target_codec, prefer_gpu=True)
-=======
->>>>>>> 185c9e06
 
     # Validate input file
     if not input_file.is_file():
@@ -414,18 +332,12 @@
 # ============================================================================
 
 def video_compressor(
-<<<<<<< HEAD
     input_file: str,
     target_quality: str = 'Medium',
     target_codec: str = 'av1_nvenc',
     codec_mode: str = 'CRF',
     target_bitrate: float = 10.0,
     max_duration: int = 3600,
-=======
-    input_file: str, 
-    target_quality: str = 'Medium', 
-    max_duration: int = 3600, 
->>>>>>> 185c9e06
     output_dir: str = './output',
     skip_scene_detection: bool = True,
     skip_preprocessing: bool = True
@@ -443,11 +355,7 @@
         output_dir: Output directory for final files
         skip_scene_detection: If True, treats entire video as single scene (default: True for miner chunks)
         skip_preprocessing: If True, skips lossless re-encoding (default: True for already-compressed miner chunks)
-<<<<<<< HEAD
-
-=======
-        
->>>>>>> 185c9e06
+
     Returns:
         str: Path to compressed video file, or None if failed
     """
@@ -479,11 +387,7 @@
     # PART 1: Pre-processing (optional - can be skipped for already-compressed videos)
     if skip_preprocessing:
         # Skip full preprocessing - use lightweight metadata extraction
-<<<<<<< HEAD
         part1_result = create_lightweight_metadata(input_file, target_quality, target_codec, max_duration)
-=======
-        part1_result = create_lightweight_metadata(input_file, target_quality, max_duration)
->>>>>>> 185c9e06
         if not part1_result:
             print("❌ Part 1 failed. Pipeline terminated.")
             return False
@@ -500,35 +404,6 @@
 
     # PART 2: Scene Detection (optional - can be skipped for pre-chunked videos)
     part2_start_time = time.time()
-<<<<<<< HEAD
-=======
-
-    if skip_scene_detection:
-        # Skip scene detection - treat entire video as single scene
-        print(f"\n⚡ === Part 2: Scene Detection (SKIPPED) ===")
-        print(f"   📏 Treating entire video as single scene (pre-chunked input)")
-
-        scenes_metadata = [{
-            'path': part1_result['path'],
-            'scene_number': 1,
-            'start_time': 0.0,
-            'end_time': part1_result['duration'],
-            'duration': part1_result['duration'],
-            'original_video_metadata': part1_result
-        }]
-        part2_time = time.time() - part2_start_time
-        print(f"   ⏱️ Scene setup: {part2_time:.2f}s")
-        print(f"   ✅ 1 scene created (0.0s - {part1_result['duration']:.1f}s)")
-    else:
-        # Run normal scene detection
-        scenes_metadata = scene_detection(part1_result)
-        if not scenes_metadata:
-            print("❌ Part 2 failed. Pipeline terminated.")
-            return False
-
-        part2_time = time.time() - part2_start_time
-        _display_scene_detection_results(scenes_metadata, part2_time)
->>>>>>> 185c9e06
 
     if skip_scene_detection:
         # Skip scene detection - treat entire video as single scene
