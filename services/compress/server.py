"""
Video Compression Service API Server

This module provides a FastAPI server for video compression services.
It handles video upload, compression, and storage operations.
"""

import json
import os
import time
from datetime import datetime
from pathlib import Path
from typing import Optional

from fastapi import FastAPI, HTTPException
from pydantic import BaseModel
from loguru import logger

from video_preprocessor import pre_processing
from scene_detector import scene_detection
from encoder import ai_encoding, load_encoding_resources
from vmaf_calculator import scene_vmaf_calculation
from validator_merger import validation_and_merging
from vidaio_subnet_core.utilities import storage_client, download_video
from vidaio_subnet_core import CONFIG
from utils.video_utils import get_video_duration, get_video_codec


# ============================================================================
# Configuration Variables
# ============================================================================

# VMAF threshold to quality level mapping (configurable for miner flow)
VMAF_THRESHOLD_HIGH = 95.0
VMAF_THRESHOLD_MEDIUM = 90.0
VMAF_THRESHOLD_LOW = 85.0


# ============================================================================
# FastAPI Application Setup
# ============================================================================

app = FastAPI(title="Video Compression Service", version="1.0.0")


# ============================================================================
# Data Models
# ============================================================================

class CompressPayload(BaseModel):
    """Payload for video compression requests."""
    payload_url: str
    vmaf_threshold: float
    target_codec: str = 'av1'  # Target codec: av1, hevc, h264, vp9
    codec_mode: str = 'CRF'  # Codec mode: CRF (Constant Rate Factor), CBR (Constant Bitrate), VBR (Variable Bitrate)
    target_bitrate: float = 10.0  # Target bitrate in Mbps (for CBR/VBR modes)
    target_quality: str = 'Medium'  # High, Medium, Low (legacy, derived from VMAF)
    max_duration: int = 3600  # Maximum allowed video duration in seconds
    output_dir: str = './output'  # Output directory for final files


class TestCompressPayload(BaseModel):
    """Payload for test compression requests."""
    video_path: str


# ============================================================================
# Helper Functions
# ============================================================================

def create_lightweight_metadata(input_file: str, target_quality: str, target_codec: str, max_duration: int = 3600) -> Optional[dict]:
    """
    Create video metadata without preprocessing (for already-compressed videos).

    This is a lightweight alternative to pre_processing() that only extracts
    metadata without re-encoding. Perfect for miner chunks that are already compressed.

    Args:
        input_file: Path to input video file
        target_quality: Target quality level ('High', 'Medium', 'Low')
        target_codec: Target codec for encoding
        max_duration: Maximum allowed duration

    Returns:
        dict: Video metadata or None if validation fails
    """
    print(f"\n⚡ === Part 1: Pre-processing (SKIPPED - Lightweight Metadata) ===")
    print(f"   📏 Extracting metadata from already-compressed video")

    # Map quality to VMAF using configurable thresholds
    quality_vmaf_mapping = {
        'High': VMAF_THRESHOLD_HIGH,
        'Medium': VMAF_THRESHOLD_MEDIUM,
        'Low': VMAF_THRESHOLD_LOW
    }
    target_vmaf = quality_vmaf_mapping.get(target_quality, VMAF_THRESHOLD_MEDIUM)

    # Get video duration
    duration = get_video_duration(input_file)
    if duration is None:
        print("   ❌ Could not determine video duration")
        return None

    if duration > max_duration:
        print(f"   ❌ Video duration {duration}s exceeds limit of {max_duration}s")
        return None

    # Get video codec
    original_codec = get_video_codec(input_file)
    if not original_codec:
        print("   ❌ Could not determine video codec")
        return None

    print(f"   ✅ Duration: {duration:.1f}s")
    print(f"   ✅ Codec: {original_codec}")
    print(f"   🎯 Target: {target_quality} (VMAF: {target_vmaf})")
    print(f"   🎥 Target codec: {target_codec}")

    # Return lightweight metadata (same format as pre_processing)
    return {
        'path': input_file,
        'codec': original_codec,
        'original_codec': original_codec,
        'duration': duration,
        'was_reencoded': False,
        'encoding_time': 0.0,
        'target_vmaf': target_vmaf,
        'target_quality': target_quality,
        'target_codec': target_codec,
        'processing_info': {
            'lossless_conversion': False,
            'skipped_preprocessing': True
        }
    }


# ============================================================================
# Codec Mapping
# ============================================================================

def map_codec_name(target_codec: str, prefer_gpu: bool = True) -> str:
    """
    Map user-facing codec names (from ffprobe format) to ffmpeg encoder names.

    The protocol uses standard codec names (av1, hevc, h264, vp9) which match
    ffprobe output, but ffmpeg requires specific encoder names.

    Args:
        target_codec: Codec name from protocol (av1, hevc, h264, vp9)
        prefer_gpu: Whether to prefer GPU encoders (NVENC) when available

    Returns:
        FFmpeg encoder name (e.g., av1_nvenc, libx265, libx264, libvpx-vp9)

    Examples:
        map_codec_name('av1', prefer_gpu=True) → 'av1_nvenc'
        map_codec_name('av1', prefer_gpu=False) → 'libsvtav1'
        map_codec_name('hevc', prefer_gpu=True) → 'hevc_nvenc'
        map_codec_name('h264', prefer_gpu=False) → 'libx264'
    """
    codec_map = {
        'av1': 'av1_nvenc' if prefer_gpu else 'libsvtav1',
        'hevc': 'hevc_nvenc' if prefer_gpu else 'libx265',
        'h264': 'h264_nvenc' if prefer_gpu else 'libx264',
        'vp9': 'libvpx_vp9',  # No NVENC encoder for VP9
    }

    # Normalize to lowercase and get mapped codec
    normalized_codec = target_codec.lower().strip()
    ffmpeg_codec = codec_map.get(normalized_codec)

    if not ffmpeg_codec:
        logger.warning(f"Unknown codec '{target_codec}', defaulting to av1_nvenc")
        return 'av1_nvenc'

    logger.info(f"Mapped codec '{target_codec}' → '{ffmpeg_codec}' (GPU={prefer_gpu})")
    return ffmpeg_codec


# ============================================================================
# API Endpoints
# ============================================================================

@app.post("/compress-video")
async def compress_video(video: CompressPayload):
    """
    Compress a video from a URL payload.
    
    Args:
        video: Compression request payload
        
    Returns:
        dict: Compression results with uploaded video URL
    """
    print(f"video url: {video.payload_url}")
    print(f"vmaf threshold: {video.vmaf_threshold}")
    print(f"target codec: {video.target_codec}")
    print(f"codec mode: {video.codec_mode}")
    print(f"target bitrate: {video.target_bitrate} Mbps")

    # Download video from URL
    input_path = await download_video(video.payload_url)
    input_file = Path(input_path)
    vmaf_threshold = video.vmaf_threshold

    # Map VMAF threshold to target quality using configurable thresholds
    if vmaf_threshold == VMAF_THRESHOLD_LOW:
        target_quality = 'Low'
<<<<<<< HEAD
    elif vmaf_threshold == 89:
        target_quality = 'Medium'
    elif vmaf_threshold == 93:
=======
    elif vmaf_threshold == VMAF_THRESHOLD_MEDIUM:
        target_quality = 'Medium'
    elif vmaf_threshold == VMAF_THRESHOLD_HIGH:
>>>>>>> 5dfcdc5b
        target_quality = 'High'
    else:
        raise HTTPException(
            status_code=400,
            detail=f"Invalid VMAF threshold. Expected {VMAF_THRESHOLD_LOW}, {VMAF_THRESHOLD_MEDIUM}, or {VMAF_THRESHOLD_HIGH}, got {vmaf_threshold}"
        )

    # Map codec name from protocol format to ffmpeg encoder name
    ffmpeg_codec = map_codec_name(video.target_codec, prefer_gpu=True)

    # Validate input file
    if not input_file.is_file():
        raise HTTPException(status_code=400, detail="Input video file does not exist.")

    # Create output directory
    output_dir = Path(video.output_dir)
    output_dir.mkdir(parents=True, exist_ok=True)

    # Perform video compression
    try:
        compressed_video_path = video_compressor(
            input_file=str(input_file),
            target_quality=target_quality,
            target_codec=ffmpeg_codec,
            codec_mode=video.codec_mode,
            target_bitrate=video.target_bitrate,
            max_duration=video.max_duration,
            output_dir=str(output_dir),
            skip_scene_detection=True,  # Skip for miner chunks (already pre-split)
            skip_preprocessing=True  # Skip for miner chunks (already compressed)
        )
        print(f"compressed_video_path: {compressed_video_path}")

        if compressed_video_path and Path(compressed_video_path).exists():
            # Upload compressed video to storage
            try:
                compressed_video_name = os.path.basename(compressed_video_path)
                object_name: str = compressed_video_name
                
                # Upload file
                await storage_client.upload_file(object_name, compressed_video_path)
                print(f"object_name: {object_name}")
                print("Video uploaded successfully.")
                
                # Clean up local file
                if os.path.exists(compressed_video_path):
                    os.remove(compressed_video_path)
                    print(f"{compressed_video_path} has been deleted.")
                else:
                    print(f"{compressed_video_path} does not exist.")
                
                # Get sharing link
                sharing_link: Optional[str] = await storage_client.get_presigned_url(object_name)
                print(f"sharing_link: {sharing_link}")
                
                if not sharing_link:
                    print("Upload failed")
                    return {"uploaded_video_url": None}
                
                return {
                    "uploaded_video_url": sharing_link,
                    "status": "success",
                    "compressed_video_path": str(compressed_video_path)
                }
            except Exception as upload_error:
                raise HTTPException(
                    status_code=500, 
                    detail=f"Failed to upload compressed video: {str(upload_error)}"
                )
        else:
            raise HTTPException(status_code=500, detail="Video compression failed")
    except Exception as e:
        raise HTTPException(status_code=500, detail=f"Video compression error: {str(e)}")


@app.post("/test-compress")
async def test_compress_video(test_payload: TestCompressPayload):
    """
    Test endpoint for video compression using local video path.
    
    Args:
        test_payload: Test compression request payload
        
    Returns:
        dict: Test compression results
    """
    video_path = Path(test_payload.video_path)
    
    # Validate input file
    if not video_path.is_file():
        raise HTTPException(
            status_code=400, 
            detail=f"Video file does not exist: {video_path}"
        )
    
    try:
        # Perform test compression
        compressed_video_path = test_video_compression(str(video_path))
        
        if compressed_video_path and Path(compressed_video_path).exists():
            return {
                "status": "success",
                "message": "Video compression test completed successfully",
                "input_path": str(video_path),
                "output_path": compressed_video_path,
                "output_size_mb": round(
                    Path(compressed_video_path).stat().st_size / (1024 * 1024), 2
                )
            }
        else:
            raise HTTPException(status_code=500, detail="Video compression test failed")
            
    except Exception as e:
        raise HTTPException(
            status_code=500, 
            detail=f"Video compression test error: {str(e)}"
        )


# ============================================================================
# Core Video Compression Functions
# ============================================================================

def video_compressor(
    input_file: str,
    target_quality: str = 'Medium',
    target_codec: str = 'av1_nvenc',
    codec_mode: str = 'CRF',
    target_bitrate: float = 10.0,
    max_duration: int = 3600,
    output_dir: str = './output',
    skip_scene_detection: bool = True,
    skip_preprocessing: bool = True
) -> Optional[str]:
    """
    Main video compression pipeline orchestrator.

    Args:
        input_file: Path to input video file
        target_quality: Target quality level ('High', 'Medium', 'Low')
        target_codec: FFmpeg encoder name (e.g., 'av1_nvenc', 'hevc_nvenc', 'libx264')
        codec_mode: Encoding mode - 'CRF' (Constant Rate Factor), 'CBR' (Constant Bitrate), 'VBR' (Variable Bitrate)
        target_bitrate: Target bitrate in Mbps (used for CBR/VBR modes)
        max_duration: Maximum allowed video duration in seconds
        output_dir: Output directory for final files
        skip_scene_detection: If True, treats entire video as single scene (default: True for miner chunks)
        skip_preprocessing: If True, skips lossless re-encoding (default: True for already-compressed miner chunks)

    Returns:
        str: Path to compressed video file, or None if failed
    """
    # Record pipeline start time
    pipeline_start_time = time.time()
    
    # Get current directory and setup paths
    current_dir = os.path.dirname(os.path.abspath(__file__))
    output_dir_path = Path(output_dir)
    output_dir_path.mkdir(parents=True, exist_ok=True)
    
    # Load configuration
    config = _load_configuration(current_dir)
    config['directories']['output_dir'] = str(output_dir_path)
    if 'video_processing' not in config:
        config['video_processing'] = {}
    config['video_processing']['target_quality'] = target_quality
    config['video_processing']['target_codec'] = target_codec
    config['video_processing']['codec_mode'] = codec_mode
    config['video_processing']['target_bitrate'] = target_bitrate

    # Create temp directory
    temp_dir = Path(config['directories']['temp_dir'])
    temp_dir.mkdir(parents=True, exist_ok=True)
    
    # Display pipeline information
    _display_pipeline_info(input_file, target_quality, max_duration, output_dir)

    # PART 1: Pre-processing (optional - can be skipped for already-compressed videos)
    if skip_preprocessing:
        # Skip full preprocessing - use lightweight metadata extraction
        part1_result = create_lightweight_metadata(input_file, target_quality, target_codec, max_duration)
        if not part1_result:
            print("❌ Part 1 failed. Pipeline terminated.")
            return False
        part1_time = time.time() - pipeline_start_time
        print(f"   ⏱️ Metadata extraction: {part1_time:.2f}s")
    else:
        # Run full preprocessing (checks for lossless codecs and re-encodes if needed)
        part1_result = _execute_preprocessing(input_file, target_quality, max_duration, output_dir_path)
        if not part1_result:
            print("❌ Part 1 failed. Pipeline terminated.")
            return False
        part1_time = time.time() - pipeline_start_time
        _display_preprocessing_results(part1_result, part1_time)

    # PART 2: Scene Detection (optional - can be skipped for pre-chunked videos)
    part2_start_time = time.time()

    if skip_scene_detection:
        # Skip scene detection - treat entire video as single scene
        print(f"\n⚡ === Part 2: Scene Detection (SKIPPED) ===")
        print(f"   📏 Treating entire video as single scene (pre-chunked input)")

        scenes_metadata = [{
            'path': part1_result['path'],
            'scene_number': 1,
            'start_time': 0.0,
            'end_time': part1_result['duration'],
            'duration': part1_result['duration'],
            'original_video_metadata': part1_result
        }]
        part2_time = time.time() - part2_start_time
        print(f"   ⏱️ Scene setup: {part2_time:.2f}s")
        print(f"   ✅ 1 scene created (0.0s - {part1_result['duration']:.1f}s)")
    else:
        # Run normal scene detection
        scenes_metadata = scene_detection(part1_result)
        if not scenes_metadata:
            print("❌ Part 2 failed. Pipeline terminated.")
            return False

        part2_time = time.time() - part2_start_time
        _display_scene_detection_results(scenes_metadata, part2_time)
    
    # PART 3: AI Encoding
    part3_result = _execute_ai_encoding(scenes_metadata, config, target_quality)
    if not part3_result:
        print("❌ Part 3 failed completely. Pipeline terminated.")
        return False
    
    part3_time = part3_result['processing_time']
    encoded_scenes_data = part3_result['encoded_scenes_data']
    successful_encodings = part3_result['successful_encodings']

    # PART 4: Validation and Merging
    part4_result = _execute_validation_and_merging(
        part1_result, encoded_scenes_data, config
    )
    if not part4_result:
        print("❌ Part 4 failed. Could not create final video.")
        return False
    
    part4_time = part4_result['processing_time']
    final_video_path = part4_result['final_video_path']
    final_vmaf = part4_result['final_vmaf']
    comprehensive_report = part4_result['comprehensive_report']
    
    _display_validation_results(part4_result)

    # Pipeline completion summary
    total_pipeline_time = time.time() - pipeline_start_time
    _display_pipeline_summary(
        input_file, final_video_path, part1_result, scenes_metadata,
        successful_encodings, output_dir, pipeline_start_time,
        part1_time, part2_time, part3_time, part4_time, total_pipeline_time,
        final_vmaf, comprehensive_report
    )
    
    return final_video_path


def test_video_compression(video_path: str) -> Optional[str]:
    """
    Test function for video compression using default parameters.
    
    Args:
        video_path: Path to input video file
        
    Returns:
        str: Path to compressed video file, or None if failed
    """
    print(f"\n🧪 === Testing Video Compression ===")
    print(f"   📁 Input: {video_path}")
    print(f"   🎯 Using default test parameters")
    
    # Default test parameters
    test_params = {
        'target_quality': 'Medium',
        'max_duration': 3600,
        'output_dir': './test_output'
    }
    
    try:
        # Validate input file
        input_path = Path(video_path)
        if not input_path.is_file():
            print(f"❌ Input file does not exist: {video_path}")
            return None
        # Create test output directory
        test_output_dir = Path(test_params['output_dir'])
        test_output_dir.mkdir(parents=True, exist_ok=True)
        
        # Perform compression
        result = video_compressor(
            input_file=str(input_path),
            target_quality=test_params['target_quality'],
            max_duration=test_params['max_duration'],
            output_dir=str(test_output_dir)
        )
        
        if result and Path(result).exists():
            print(f"\n✅ Test completed successfully!")
            print(f"   📁 Compressed video: {result}")
            return result
        else:
            print(f"\n❌ Test failed - no output file generated")
            return None
            
    except Exception as e:
        print(f"\n❌ Test failed with exception: {e}")
        return None


# ============================================================================
# Helper Functions
# ============================================================================

def _load_configuration(current_dir: str) -> dict:
    """Load configuration from config.json or use defaults."""
    try:
        config_path = os.path.join(current_dir, 'config.json')
        with open(config_path, 'r') as f:
            config = json.load(f)
        print("✅ Configuration loaded successfully")
        return config
    except FileNotFoundError:
        print("⚠️ Config file not found, using default configuration")
        return _get_default_config()


def _get_default_config() -> dict:
    """Get default configuration when config.json is not available."""
    return {
        'directories': {
            'temp_dir': './videos/temp_scenes',
            'output_dir': './output'
        },
        'video_processing': {
            'SHORT_VIDEO_THRESHOLD': 20,
            'target_vmaf': 93.0,
            'codec': 'auto',  # Legacy parameter, overridden by target_codec
            'target_codec': 'av1_nvenc',  # Will be overridden by request
            'codec_mode': 'CRF',  # Will be overridden by request
            'target_bitrate': 10.0,  # Will be overridden by request
            'size_increase_protection': True,
            'conservative_cq_adjustment': 2,
            'max_output_size_ratio': 1.15,
            'max_encoding_retries': 2,
            'basic_cq_lookup_by_quality': {
                'High': {
                    'animation': 22,
                    'low-action': 20,
                    'medium-action': 18,
                    'high-action': 16,
                    'default': 19
                },
                'Medium': {
                    'animation': 25,
                    'low-action': 23,
                    'medium-action': 21,
                    'high-action': 19,
                    'default': 22
                },
                'Low': {
                    'animation': 28,
                    'low-action': 26,
                    'medium-action': 24,
                    'high-action': 22,
                    'default': 25
                }
            },
        },
        'scene_detection': {
            'enable_time_based_fallback': True,
            'time_based_scene_duration': 90
        },
        'vmaf_calculation': {
            'calculate_full_video_vmaf': True,
            'vmaf_use_sampling': True,
            'vmaf_num_clips': 3,
            'vmaf_clip_duration': 2
        },
        'output_settings': {
            'save_individual_scene_reports': True,
            'save_comprehensive_report': True
        },
        'model_paths': {
            'scene_classifier_model': 'services/compress/models/scene_classifier_model.pth'
        }
    }


def _display_pipeline_info(input_file: str, target_quality: str, max_duration: int, output_dir: str):
    """Display pipeline initialization information."""
    print(f"\n🎬 === AI Video Compression Pipeline ===")
    print(f"   📁 Input: {Path(input_file).name}")
    print(f"   🎯 Target Quality: {target_quality}")
    print(f"   ⏱️ Max Duration: {max_duration}s")
    print(f"   📁 Output Dir: {output_dir}")
    print(f"   🕐 Started: {datetime.now().strftime('%Y-%m-%d %H:%M:%S')}")


def _execute_preprocessing(input_file: str, target_quality: str, max_duration: int, output_dir_path: Path) -> Optional[dict]:
    """Execute Part 1: Pre-processing."""
    print(f"\n🔧 === Part 1: Pre-processing ===")
    part1_start_time = time.time()
    
    part1_result = pre_processing(
        video_path=input_file,
        target_quality=target_quality,
        max_duration=max_duration,
        output_dir=output_dir_path
    )
    
    print("part1_result", part1_result)
    return part1_result


def _display_preprocessing_results(part1_result: dict, part1_time: float):
    """Display Part 1 results."""
    print(f"\n✅ Part 1 completed in {part1_time:.1f}s:")
    print(f"   📁 Video: {os.path.basename(part1_result['path'])}")
    print(f"   🎥 Codec: {part1_result['codec']} (original: {part1_result['original_codec']})")
    print(f"   ⏱️ Duration: {part1_result['duration']:.1f}s")
    print(f"   🔄 Reencoded: {part1_result['was_reencoded']}")
    print(f"   🎯 Target VMAF: {part1_result['target_vmaf']} ({part1_result['target_quality']})")
    
    if part1_result['was_reencoded']:
        print(f"   🔄 Lossless conversion: {part1_result['processing_info']['original_format']} → {part1_result['processing_info']['standardized_format']}")
        print(f"   ⏱️ Encoding time: {part1_result['encoding_time']:.1f}s")


def _display_scene_detection_results(scenes_metadata: list, part2_time: float):
    """Display Part 2 results."""
    print(f"\n✅ Part 2 completed in {part2_time:.1f}s: {len(scenes_metadata)} scenes detected")
    
    # Display scene information
    total_scene_size = 0
    for scene in scenes_metadata:
        scene_size = scene.get('file_size_mb', 0)
        total_scene_size += scene_size
        print(f"   Scene {scene['scene_number']}: {scene['start_time']:.1f}s - {scene['end_time']:.1f}s "
              f"(duration: {scene['duration']:.1f}s)")
        if scene_size > 0:
            print(f"      📁 File: {os.path.basename(scene['path'])} ({scene_size:.1f} MB)")
        else:
            print(f"      📁 File: {os.path.basename(scene['path'])}")
    
    if total_scene_size > 0:
        print(f"   📊 Total scene files: {total_scene_size:.1f} MB")


def _execute_ai_encoding(scenes_metadata: list, config: dict, target_quality: str) -> Optional[dict]:
    """Execute Part 3: AI Encoding."""
    print(f"\n🧠 === Part 3: AI Encoding ===")
    part3_start_time = time.time()
    
    print(f"   🔧 Loading AI models and resources...")
    print(f"   📋 Using quality-based CQ lookup tables for {target_quality} quality")
    print(f"   🎯 Target Quality Level: {target_quality}")
    
    # Display CQ ranges for selected quality level
    quality_info = {
        'High': {'vmaf': 93, 'cq_range': '16-22'},
        'Medium': {'vmaf': 89, 'cq_range': '19-25'},
        'Low': {'vmaf': 85, 'cq_range': '22-28'}
    }
    
    if target_quality in quality_info:
        info = quality_info[target_quality]
        print(f"   🎚️ CQ Range for {target_quality}: {info['cq_range']} (Target VMAF: {info['vmaf']})")
    
    print(f"   🔧 Loading AI models and resources...")
    
    try:
        resources = load_encoding_resources(config, logging_enabled=True)
        print(f"   ✅ AI resources loaded successfully")
        print(f"   🧠 Mode: Scene classification + CQ lookup table")
    except Exception as e:
        print(f"   ❌ Failed to load GGG AI resources: {e}")
        return None
    
    # Process each scene individually
    encoded_scenes_data = []
    successful_encodings = 0
    failed_encodings = 0
    total_input_size = 0
    total_output_size = 0
    
    print(f"\n   📊 Processing {len(scenes_metadata)} scenes with AI approach...")
    
    for i, scene_metadata in enumerate(scenes_metadata):
        scene_result = _process_single_scene(
            scene_metadata, i, len(scenes_metadata), config, resources, target_quality
        )
        
        if scene_result['success']:
            successful_encodings += 1
            total_input_size += scene_result['input_size_mb']
            total_output_size += scene_result['output_size_mb']
        else:
            failed_encodings += 1
        
        encoded_scenes_data.append(scene_result['scene_data'])
    
    part3_time = time.time() - part3_start_time
    
    # Display Part 3 summary
    _display_ai_encoding_summary(
        successful_encodings, failed_encodings, len(scenes_metadata),
        part3_time, target_quality, total_input_size, total_output_size
    )
    
    if successful_encodings == 0:
        print("❌ Part 3 failed completely. No scenes were encoded. Pipeline terminated.")
        return None
    
    return {
        'encoded_scenes_data': encoded_scenes_data,
        'successful_encodings': successful_encodings,
        'failed_encodings': failed_encodings,
        'processing_time': part3_time,
        'total_input_size': total_input_size,
        'total_output_size': total_output_size
    }


def _process_single_scene(scene_metadata: dict, scene_index: int, total_scenes: int, 
                         config: dict, resources: dict, target_quality: str) -> dict:
    """Process a single scene for AI encoding."""
    scene_number = scene_metadata['scene_number']
    scene_path = scene_metadata['path']
    scene_duration = scene_metadata['duration']
    
    print(f"\n   🎬 Scene {scene_number}/{total_scenes}: {os.path.basename(scene_path)}")
    print(f"      ⏱️ Duration: {scene_duration:.1f}s")
    
    indicative_vmaf = scene_metadata['original_video_metadata'].get('target_vmaf')
    print(f"      🎯 Target Quality: {target_quality}" + (f" (VMAF≈{indicative_vmaf})" if indicative_vmaf else ""))
    print(f"      🧠 Method: scene classification + CQ lookup")
    
    scene_start_time = time.time()
    
    try:
        encoded_path, scene_data = ai_encoding(
            scene_metadata=scene_metadata,
            config=config,
            resources=resources,
            target_vmaf=None,
            target_quality_level=target_quality,
            logging_enabled=True
        )
        
        scene_processing_time = time.time() - scene_start_time
        
        if encoded_path and scene_data.get('encoding_success', False):
            size_mb = scene_data.get('encoded_file_size_mb', 0)
            input_size_mb = scene_data.get('input_size_mb', 0)
            compression = scene_data.get('compression_ratio', 0)
            
            print(f"      ✅ Scene {scene_number} encoded successfully")
            print(f"         📁 Output: {os.path.basename(encoded_path)}")
            print(f"         📊 Size: {input_size_mb:.1f} MB → {size_mb:.1f} MB ({compression:+.1f}% compression)")
            print(f"         🎭 Scene type: {scene_data.get('scene_type', 'unknown')}")
            print(f"         🎯 Quality: {scene_data.get('target_quality_level', target_quality)}")
            print(f"         🎚️ CQ used: {scene_data.get('base_cq_for_quality', 'N/A')} → {scene_data.get('final_adjusted_cq', 'unknown')} (after adjustment)")
            print(f"         📋 Method: Quality-based lookup table CQ selection")
            print(f"         ⏱️ Processing: {scene_processing_time:.1f}s")
            
            # Update scene metadata
            scene_metadata['encoded_path'] = encoded_path
            scene_metadata['encoding_data'] = scene_data
            
            return {
                'success': True,
                'scene_data': scene_data,
                'input_size_mb': input_size_mb,
                'output_size_mb': size_mb
            }
        else:
            error_reason = scene_data.get('error_reason', 'Unknown error')
            print(f"      ❌ Scene {scene_number} encoding failed: {error_reason}")
            print(f"         ⏱️ Processing: {scene_processing_time:.1f}s")
            
            scene_metadata['encoded_path'] = None
            scene_metadata['encoding_data'] = scene_data
            
            return {
                'success': False,
                'scene_data': scene_data,
                'input_size_mb': 0,
                'output_size_mb': 0
            }
            
    except Exception as e:
        scene_processing_time = time.time() - scene_start_time
        print(f"      ❌ Scene {scene_number} processing failed with exception: {e}")
        print(f"         ⏱️ Processing: {scene_processing_time:.1f}s")
        
        error_scene_data = {
            'scene_number': scene_number,
            'encoding_success': False,
            'error_reason': f'Exception: {str(e)}',
            'processing_time_seconds': scene_processing_time,
            'encoded_path': None,
            'original_video_metadata': scene_metadata['original_video_metadata']
        }
        
        scene_metadata['encoded_path'] = None
        scene_metadata['encoding_data'] = error_scene_data
        
        return {
            'success': False,
            'scene_data': error_scene_data,
            'input_size_mb': 0,
            'output_size_mb': 0
        }


def _display_ai_encoding_summary(successful_encodings: int, failed_encodings: int, total_scenes: int,
                                part3_time: float, target_quality: str, total_input_size: float, total_output_size: float):
    """Display Part 3 summary."""
    print(f"\n   📊 Part 3 Processing Summary:")
    print(f"      ✅ Successful encodings: {successful_encodings}")
    print(f"      ❌ Failed encodings: {failed_encodings}")
    print(f"      📈 Success rate: {successful_encodings/total_scenes*100:.1f}%")
    print(f"      ⏱️ Total processing time: {part3_time:.1f}s")
    print(f"      🎯 Quality Level: {target_quality}")
    print(f"      🧠 AI Method: Scene classification + quality-based CQ lookup")
    
    if total_input_size > 0 and total_output_size > 0:
        overall_compression = (1 - total_output_size / total_input_size) * 100
        print(f"      🗜️ Overall compression: {overall_compression:+.1f}%")
        print(f"      📊 Total size: {total_input_size:.1f} MB → {total_output_size:.1f} MB")
    
    print(f"✅ Part 3 completed with {successful_encodings} successful encodings")


def _execute_validation_and_merging(part1_result: dict, encoded_scenes_data: list, config: dict) -> Optional[dict]:
    """Execute Part 4: Validation and Merging."""
    part4_start_time = time.time()
    
    try:
        final_video_path, final_vmaf, comprehensive_report = validation_and_merging(
            original_video_path=part1_result['path'],
            encoded_scenes_data=encoded_scenes_data,
            config=config,
            logging_enabled=True
        )
        
        part4_time = time.time() - part4_start_time
        
        if final_video_path and os.path.exists(final_video_path):
            return {
                'final_video_path': final_video_path,
                'final_vmaf': final_vmaf,
                'comprehensive_report': comprehensive_report,
                'processing_time': part4_time
            }
        else:
            print("❌ Part 4 failed. Could not create final video.")
            return None
            
    except Exception as e:
        print(f"❌ Part 4 failed with exception: {e}")
        return None


def _display_validation_results(part4_result: dict):
    """Display Part 4 results."""
    final_video_path = part4_result['final_video_path']
    final_vmaf = part4_result['final_vmaf']
    comprehensive_report = part4_result['comprehensive_report']
    part4_time = part4_result['processing_time']
    
    print(f"✅ Part 4 completed successfully in {part4_time:.1f}s!")
    print(f"   📁 Final video: {os.path.basename(final_video_path)}")
    
    if final_vmaf:
        print(f"   🎯 Final VMAF: {final_vmaf:.2f}")
    
    if comprehensive_report:
        compression_info = comprehensive_report.get('compression_metrics', {})
        final_compression = compression_info.get('overall_compression_ratio_percent', 0)
        final_size = compression_info.get('final_file_size_mb', 0)
        
        print(f"   🗜️ Overall compression: {final_compression:+.1f}%")
        print(f"   📊 Final file size: {final_size:.1f} MB")


def _display_pipeline_summary(input_file: str, final_video_path: str, part1_result: dict,
                            scenes_metadata: list, successful_encodings: int, output_dir: str,
                            pipeline_start_time: float, part1_time: float, part2_time: float,
                            part3_time: float, part4_time: float, total_pipeline_time: float,
                            final_vmaf: Optional[float], comprehensive_report: Optional[dict]):
    """Display complete pipeline summary."""
    print(f"\n🎉 === Pipeline Completed Successfully ===")
    print(f"   📁 Input video: {os.path.basename(input_file)}")
    print(f"   📁 Final video: {os.path.basename(final_video_path)}")
    print(f"   🎯 Target quality: {part1_result['target_quality']} (VMAF: {part1_result['target_vmaf']})")
    print(f"   📊 Scenes processed: {len(scenes_metadata)} total, {successful_encodings} successful")
    print(f"   📁 Output directory: {output_dir}")
    print(f"   🕐 Completed: {datetime.now().strftime('%Y-%m-%d %H:%M:%S')}")
    
    # Performance breakdown
    print(f"\n   ⏱️ Performance Breakdown:")
    print(f"      Part 1 (Pre-processing): {part1_time:.1f}s")
    print(f"      Part 2 (Scene Detection): {part2_time:.1f}s")
    print(f"      Part 3 (AI Encoding): {part3_time:.1f}s")
    print(f"      Part 4 (Validation & Merging): {part4_time:.1f}s")  
    print(f"      Total Pipeline Time: {total_pipeline_time:.1f}s")
    
    # Final file size comparison
    input_file_path = Path(input_file)
    final_video_path_obj = Path(final_video_path)
    if input_file_path.exists() and final_video_path_obj.exists():
        input_size = input_file_path.stat().st_size / (1024 * 1024)
        output_size = final_video_path_obj.stat().st_size / (1024 * 1024)
        final_compression = (1 - output_size / input_size) * 100
        
        print(f"\n   📊 Final Size Comparison:")
        print(f"      Input: {input_size:.1f} MB")
        print(f"      Output: {output_size:.1f} MB")
        print(f"      Compression: {final_compression:+.1f}%")
        
        if final_compression > 0:
            print(f"      💾 Space saved: {input_size - output_size:.1f} MB")
    
    # Quality achievement summary
    if final_vmaf and comprehensive_report:
        quality_info = comprehensive_report.get('quality_metrics', {})
        scenes_meeting_target = quality_info.get('scenes_meeting_target', 0)
        avg_scene_vmaf = quality_info.get('average_scene_vmaf', 0)
        
        print(f"\n   🎯 Quality Achievement:")
        print(f"      Final VMAF: {final_vmaf:.2f}")
        print(f"      Average Scene VMAF: {avg_scene_vmaf:.2f}")
        print(f"      Scenes meeting target: {scenes_meeting_target}/{len(scenes_metadata)}")
        
        if 'prediction_accuracy_stats' in comprehensive_report.get('scene_analysis', {}):
            pred_stats = comprehensive_report['scene_analysis']['prediction_accuracy_stats']
            avg_error = pred_stats.get('average_prediction_error')
            if avg_error:
                print(f"      AI prediction accuracy: ±{avg_error:.1f} VMAF points")
    
    # Report file locations
    if comprehensive_report:
        print(f"\n   📄 Reports Generated:")
        print(f"      📁 Output directory: {output_dir}")
        print(f"      📊 Comprehensive report: comprehensive_processing_report_*.json")
        print(f"      📄 Individual scene reports: scene_reports/scene_*_report.json")
    
    print(f"\n   🎉 Pipeline completed successfully!")
    print(f"   🚀 Ready for playback: {final_video_path}")


# ============================================================================
# Main Execution
# ============================================================================

if __name__ == "__main__":
    import uvicorn

    logger.info("Starting video compressor server")
    logger.info(f"Video compressor server running on http://{CONFIG.video_compressor.host}:{CONFIG.video_compressor.port}")

    uvicorn.run(app, host=CONFIG.video_compressor.host, port=CONFIG.video_compressor.port)

    # result = test_video_compression('test1.mp4')
    # print(result)

    #python services/compress/server.py<|MERGE_RESOLUTION|>--- conflicted
+++ resolved
@@ -206,15 +206,9 @@
     # Map VMAF threshold to target quality using configurable thresholds
     if vmaf_threshold == VMAF_THRESHOLD_LOW:
         target_quality = 'Low'
-<<<<<<< HEAD
-    elif vmaf_threshold == 89:
-        target_quality = 'Medium'
-    elif vmaf_threshold == 93:
-=======
     elif vmaf_threshold == VMAF_THRESHOLD_MEDIUM:
         target_quality = 'Medium'
     elif vmaf_threshold == VMAF_THRESHOLD_HIGH:
->>>>>>> 5dfcdc5b
         target_quality = 'High'
     else:
         raise HTTPException(
